--- conflicted
+++ resolved
@@ -594,35 +594,7 @@
      * 
 	 * @return
 	 */
-<<<<<<< HEAD
-	public abstract int[] encodeIntoArray(int[] inputData, int[] output);
-	
-	/**
-	 * Encodes inputData and puts the encoded value into the numpy output array,
-     * which is a 1-D array of length returned by {@link #getW()}.
-	 *
-     * Note: The numpy output array is reused, so clear it before updating it.
-	 * @param inputData Data to encode. This should be validated by the encoder.
-	 * @param output 1-D array of same length returned by {@link #getW()}
-     * 
-	 * @return
-	 */
-	public abstract int[] encodeIntoArray(double inputData, int[] output);
-	
-	/**
-	 * Encodes inputData and puts the encoded value into the numpy output array,
-     * which is a 1-D array of length returned by {@link #getW()}.
-	 *
-     * Note: The numpy output array is reused, so clear it before updating it.
-	 * @param inputData Data to encode. This should be validated by the encoder.
-	 * @param output 1-D array of same length returned by {@link #getW()}
-     * 
-	 * @return
-	 */
-	public abstract int[] encodeIntoArray(String inputData, int[] output);
-=======
 	public abstract void encodeIntoArray(T inputData, int[] output);
->>>>>>> 4d3a64e0
 	
 	/**
 	 * Set whether learning is enabled.
@@ -634,24 +606,12 @@
 	 * This method is called by the model to set the statistics like min and
      * max for the underlying encoders if this information is available.
 	 * @param	fieldName			fieldName name of the field this encoder is encoding, provided by
-          							{@link MultiEncoder}	
+     *     							{@link MultiEncoder}	
 	 * @param	fieldStatistics		fieldStatistics dictionary of dictionaries with the first level being
-          							the fieldName and the second index the statistic ie:
-          							fieldStatistics['pounds']['min']
+     *     							the fieldName and the second index the statistic ie:
+     *     							fieldStatistics['pounds']['min']
 	 */
 	public void setFieldStats(String fieldName, Map<String, Double> fieldStatistics) {}
-	
-	/**
-	 * Convenience wrapper for {@link #encodeIntoArray(int[], int[])}
-	 * @param inputData		the input scalar
-	 *  
-     * @return	an array with the encoded representation of inputData
-	 */
-	public int[] encode(int[] inputData) {
-		int[] output = new int[getN()];
-		encodeIntoArray(inputData, output);
-		return output;
-	}
 	
 	/**
 	 * Convenience wrapper for {@link #encodeIntoArray(double, int[])}
