package org.numenta.nupic.encoders;

import org.slf4j.Logger;
import org.slf4j.LoggerFactory;

import java.util.ArrayList;
import java.util.Arrays;
import java.util.List;

/**
 * This is an implementation of the scalar encoder that adapts the min and
 * max of the scalar encoder dynamically. This is essential to the streaming
 * model of the online prediction framework.
 * 
 * Initialization of an adaptive encoder using resolution or radius is not
 * supported; it must be initialized with n. This n is kept constant while
 * the min and max of the encoder changes.
 * 
 * The adaptive encoder must be have periodic set to false.
 * 
 * The adaptive encoder may be initialized with a minval and maxval or with
 * `None` for each of these. In the latter case, the min and max are set as
 * the 1st and 99th percentile over a window of the past 100 records.
 * 
 * *Note:** the sliding window may record duplicates of the values in the
 * data set, and therefore does not reflect the statistical distribution of
 * the input data and may not be used to calculate the median, mean etc.
 */
public class AdaptiveScalarEncoder extends ScalarEncoder {

<<<<<<< HEAD
=======
	private static final Logger LOGGER = LoggerFactory.getLogger(AdaptiveScalarEncoder.class);

	/*
	 * This is an implementation of the scalar encoder that adapts the min and
	 * max of the scalar encoder dynamically. This is essential to the streaming
	 * model of the online prediction framework.
	 *
	 * Initialization of an adapive encoder using resolution or radius is not
	 * supported; it must be intitialized with n. This n is kept constant while
	 * the min and max of the encoder changes.
	 *
	 * The adaptive encoder must be have periodic set to false.
	 *
	 * The adaptive encoder may be initialized with a minval and maxval or with
	 * `None` for each of these. In the latter case, the min and max are set as
	 * the 1st and 99th percentile over a window of the past 100 records.
	 *
	 * *Note:** the sliding window may record duplicates of the values in the
	 * dataset, and therefore does not reflect the statistical distribution of
	 * the input data and may not be used to calculate the median, mean etc.
	 */

>>>>>>> 3a6ff1b5
	public int recordNum = 0;
	public boolean learningEnabled = true;
	public Double[] slidingWindow = new Double[0];
	public int windowSize = 300;
	public Double bucketValues;

<<<<<<< HEAD
	/**
	 * {@inheritDoc}
=======
	/*
	 * (non-Javadoc)
	 *
	 * @see org.numenta.nupic.encoders.ScalarEncoder#init()
>>>>>>> 3a6ff1b5
	 */
	@Override
	public void init() {
		this.setPeriodic(false);
		super.init();
	}
<<<<<<< HEAD
	
	/**
	 * {@inheritDoc}
=======

	/*
	 * (non-Javadoc)
	 *
	 * @see org.numenta.nupic.encoders.ScalarEncoder#initEncoder(int, double,
	 * double, int, double, double)
>>>>>>> 3a6ff1b5
	 */
	@Override
	public void initEncoder(int w, double minVal, double maxVal, int n,
			double radius, double resolution) {
		this.setPeriodic(false);
		this.encLearningEnabled = true;
		if (this.periodic) {
			throw new IllegalStateException(
					"Adaptive scalar encoder does not encode periodic inputs");
		}
		assert n != 0;
		super.initEncoder(w, minVal, maxVal, n, radius, resolution);
	}

	/**
	 * Constructs a new {@code AdaptiveScalarEncoder}
	 */
	public AdaptiveScalarEncoder() {
	}

	/**
	 * Returns a builder for building AdaptiveScalarEncoder. This builder may be
	 * reused to produce multiple builders
	 *
	 * @return a {@code AdaptiveScalarEncoder.Builder}
	 */
	public static AdaptiveScalarEncoder.Builder adaptiveBuilder() {
		return new AdaptiveScalarEncoder.Builder();
	}

	/**
	 * Constructs a new {@link Builder} suitable for constructing
	 * {@code AdaptiveScalarEncoder}s.
	 */
	public static class Builder extends Encoder.Builder<AdaptiveScalarEncoder.Builder, AdaptiveScalarEncoder> {
		private Builder() {}

		@Override
		public AdaptiveScalarEncoder build() {
			encoder = new AdaptiveScalarEncoder();
			super.build();
			((AdaptiveScalarEncoder) encoder).init();
			return (AdaptiveScalarEncoder) encoder;
		}
	}

	/**
	 * {@inheritDoc}
	 */
	@Override
	public List<EncoderResult> topDownCompute(int[] encoded) {
		if (this.getMinVal() == 0 || this.getMaxVal() == 0) {
			List<EncoderResult> res = new ArrayList<EncoderResult>();
			int[] enArray = new int[this.getN()];
			Arrays.fill(enArray, 0);
			EncoderResult ecResult = new EncoderResult(0, 0, enArray);
			res.add(ecResult);
			return res;
		}
		return super.topDownCompute(encoded);
	}

	/**
	 * {@inheritDoc}
	 */
	@Override
	public void encodeIntoArray(Double input, int[] output) {
		this.recordNum += 1;
		boolean learn = false;
		if (!this.encLearningEnabled) {
			learn = true;
		}
		if (input == AdaptiveScalarEncoder.SENTINEL_VALUE_FOR_MISSING_DATA) {
			Arrays.fill(output, 0);
		} else if (!Double.isNaN(input)) {
			this.setMinAndMax(input, learn);
		}
		super.encodeIntoArray(input, output);
	}

	private void setMinAndMax(Double input, boolean learn) {
		if (slidingWindow.length >= windowSize) {
			slidingWindow = deleteItem(slidingWindow, 0);
		}
		slidingWindow = appendItem(slidingWindow, input);

		if (this.minVal == this.maxVal) {
			this.minVal = input;
			this.maxVal = input + 1;
			setEncoderParams();
		} else {
			Double[] sorted = Arrays.copyOf(slidingWindow, slidingWindow.length);
			Arrays.sort(sorted);
			double minOverWindow = sorted[0];
			double maxOverWindow = sorted[sorted.length - 1];
			if (minOverWindow < this.minVal) {
				LOGGER.trace("Input {}={} smaller than minVal {}. Adjusting minVal to {}",
							this.name, input, this.minVal, minOverWindow);
				this.minVal = minOverWindow;
				setEncoderParams();
			}
			if (maxOverWindow > this.maxVal) {
				LOGGER.trace("Input {}={} greater than maxVal {}. Adjusting maxVal to {}",
						this.name, input, this.minVal, minOverWindow);
				this.maxVal = maxOverWindow;
				setEncoderParams();
			}
		}
	}

	private void setEncoderParams() {
		this.rangeInternal = this.maxVal - this.minVal;
		this.resolution = this.rangeInternal / (this.n - this.w);
		this.radius = this.w * this.resolution;
		this.range = this.rangeInternal + this.resolution;
		this.nInternal = this.n - 2 * this.padding;
		this.bucketValues = null;
	}

	private Double[] appendItem(Double[] a, Double input) {
		a = Arrays.copyOf(a, a.length + 1);
		a[a.length - 1] = input;
		return a;
	}

	private Double[] deleteItem(Double[] a, int i) {
		a = Arrays.copyOfRange(a, 1, a.length - 1);
		return a;
	}

	/**
	 * {@inheritDoc}
	 */
	@Override
	public int[] getBucketIndices(String inputString) {
		double input = Double.parseDouble(inputString);
		return calculateBucketIndices(input);
	}

	/**
	 * {@inheritDoc}
	 */
	@Override
	public int[] getBucketIndices(double input) {
		return calculateBucketIndices(input);
	}

	private int[] calculateBucketIndices(double input) {
		this.recordNum += 1;
		boolean learn = false;
		if (!this.encLearningEnabled) {
			learn = true;
		}
		if ((Double.isNaN(input)) && (Double.valueOf(input) instanceof Double)) {
			input = AdaptiveScalarEncoder.SENTINEL_VALUE_FOR_MISSING_DATA;
		}
		if (input == AdaptiveScalarEncoder.SENTINEL_VALUE_FOR_MISSING_DATA) {
			return new int[this.n];
		} else {
			this.setMinAndMax(input, learn);
		}
		return super.getBucketIndices(input);
	}

	/**
	 * {@inheritDoc}
	 */
	@Override
	public List<EncoderResult> getBucketInfo(int[] buckets) {
		if (this.minVal == 0 || this.maxVal == 0) {
			int[] initialBuckets = new int[this.n];
			Arrays.fill(initialBuckets, 0);
			List<EncoderResult> encoderResultList = new ArrayList<EncoderResult>();
			EncoderResult encoderResult = new EncoderResult(0, 0, initialBuckets);
			encoderResultList.add(encoderResult);
			return encoderResultList;
		}
		return super.getBucketInfo(buckets);
	}
}<|MERGE_RESOLUTION|>--- conflicted
+++ resolved
@@ -28,64 +28,30 @@
  */
 public class AdaptiveScalarEncoder extends ScalarEncoder {
 
-<<<<<<< HEAD
-=======
 	private static final Logger LOGGER = LoggerFactory.getLogger(AdaptiveScalarEncoder.class);
 
-	/*
-	 * This is an implementation of the scalar encoder that adapts the min and
-	 * max of the scalar encoder dynamically. This is essential to the streaming
-	 * model of the online prediction framework.
-	 *
-	 * Initialization of an adapive encoder using resolution or radius is not
-	 * supported; it must be intitialized with n. This n is kept constant while
-	 * the min and max of the encoder changes.
-	 *
-	 * The adaptive encoder must be have periodic set to false.
-	 *
-	 * The adaptive encoder may be initialized with a minval and maxval or with
-	 * `None` for each of these. In the latter case, the min and max are set as
-	 * the 1st and 99th percentile over a window of the past 100 records.
-	 *
-	 * *Note:** the sliding window may record duplicates of the values in the
-	 * dataset, and therefore does not reflect the statistical distribution of
-	 * the input data and may not be used to calculate the median, mean etc.
-	 */
-
->>>>>>> 3a6ff1b5
 	public int recordNum = 0;
 	public boolean learningEnabled = true;
 	public Double[] slidingWindow = new Double[0];
 	public int windowSize = 300;
 	public Double bucketValues;
 
-<<<<<<< HEAD
-	/**
-	 * {@inheritDoc}
-=======
-	/*
-	 * (non-Javadoc)
+	/**
+	 * {@inheritDoc}
 	 *
 	 * @see org.numenta.nupic.encoders.ScalarEncoder#init()
->>>>>>> 3a6ff1b5
 	 */
 	@Override
 	public void init() {
 		this.setPeriodic(false);
 		super.init();
 	}
-<<<<<<< HEAD
 	
 	/**
 	 * {@inheritDoc}
-=======
-
-	/*
-	 * (non-Javadoc)
 	 *
 	 * @see org.numenta.nupic.encoders.ScalarEncoder#initEncoder(int, double,
 	 * double, int, double, double)
->>>>>>> 3a6ff1b5
 	 */
 	@Override
 	public void initEncoder(int w, double minVal, double maxVal, int n,
