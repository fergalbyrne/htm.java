/* ---------------------------------------------------------------------
 * Numenta Platform for Intelligent Computing (NuPIC)
 * Copyright (C) 2014, Numenta, Inc.  Unless you have an agreement
 * with Numenta, Inc., for a separate license for this software code, the
 * following terms and conditions apply:
 *
 * This program is free software: you can redistribute it and/or modify
 * it under the terms of the GNU General Public License version 3 as
 * published by the Free Software Foundation.
 *
 * This program is distributed in the hope that it will be useful,
 * but WITHOUT ANY WARRANTY; without even the implied warranty of
 * MERCHANTABILITY or FITNESS FOR A PARTICULAR PURPOSE.
 * See the GNU General Public License for more details.
 *
 * You should have received a copy of the GNU General Public License
 * along with this program.  If not, see http://www.gnu.org/licenses.
 *
 * http://numenta.org/licenses/
 * ---------------------------------------------------------------------
 */

package org.numenta.nupic.encoders;

import gnu.trove.map.TIntObjectMap;
import gnu.trove.map.hash.TIntObjectHashMap;

import java.util.ArrayList;
import java.util.Collections;
import java.util.List;
import java.util.Map;

import org.numenta.nupic.Parameters;
import org.numenta.nupic.util.Tuple;

/**
 * A MultiEncoder encodes a dictionary or object with
 * multiple components. A MultiEncode contains a number
 * of sub-encoders, each of which encodes a separate component.
 *
 * @see Encoder
 * @see EncoderResult
 * @see Parameters
 *
 * @author wlmiller
 */
public class MultiEncoder extends Encoder<Object> {
	protected TIntObjectMap<String> indexToCategory = new TIntObjectHashMap<String>();

	protected List<Tuple> categoryList;

	protected int width;

	/**
	 * Constructs a new {@code MultiEncoder}
	 */
	private MultiEncoder() {}

	/**
	 * Returns a builder for building MultiEncoders.
	 * This builder may be reused to produce multiple builders
	 *
	 * @return a {@code MultiEncoder.Builder}
	 */
	public static Encoder.Builder<MultiEncoder.Builder, MultiEncoder> builder() {
		return new MultiEncoder.Builder();
	}

	public void init() {
	}

	@SuppressWarnings({ "unchecked", "rawtypes" })
	@Override
	public void setFieldStats(String fieldName, Map<String, Double> fieldStatistics) {
		for (EncoderTuple t : getEncoders(this)) {
			String name = t.getName();
			Encoder encoder = t.getEncoder();
			encoder.setFieldStats(name, fieldStatistics);
		}
	}

	/**
	 * {@inheritDoc}
	 */
	@SuppressWarnings({ "rawtypes", "unchecked" })
	@Override
	public void encodeIntoArray(Object input, int[] output) {
		for (EncoderTuple t : getEncoders(this)) {
			String name = t.getName();
			Encoder encoder = t.getEncoder();
			int offset = t.getOffset();

			int[] tempArray = new int[encoder.getWidth()];
			
			try {
			    encoder.encodeIntoArray(getInputValue(input, name), tempArray);
			}catch(Exception e) {
			    System.out.println("input = " + input + ", name = " + name + ",  inputValue = " + getInputValue(input, name));
			    e.printStackTrace();
			    System.exit(1);
			}

			System.arraycopy(tempArray, 0, output, offset, tempArray.length);
		}
	}

	@SuppressWarnings({ "rawtypes", "unchecked" })
	public int[] encodeField(String fieldName, Object value) {
		for (EncoderTuple t : getEncoders(this)) {
			String name = t.getName();
			Encoder encoder = t.getEncoder();

			if (name.equals(fieldName)) {
				return encoder.encode(value);
			}
		}
		return new int[]{};
	}

	@SuppressWarnings({ "rawtypes", "unchecked" })
	public List<int[]> encodeEachField(Object input) {
		List<int[]> encodings = new ArrayList<int[]>();

		for (EncoderTuple t : getEncoders(this)) {
			String name = t.getName();
			Encoder encoder = t.getEncoder();

			encodings.add(encoder.encode(getInputValue(input, name)));
		}

		return encodings;
	}

	@SuppressWarnings({ "rawtypes", "unchecked" })
	public void addEncoder(String name, Encoder child) {
		super.addEncoder(this, name, child, width);

		for (Object d : child.getDescription()) {
			Tuple dT = (Tuple) d;
			description.add(new Tuple(dT.get(0), (int)dT.get(1) + getWidth()));
		}
		width += child.getWidth();
	}

	@SuppressWarnings("rawtypes")
	public void addMultipleEncoders(Map<String, Map<String, Object>> fieldEncodings) {
		// Sort the encoders so that they end up in a controlled order
		List<String> sortedFields = new ArrayList<String>(fieldEncodings.keySet());
		Collections.sort(sortedFields);

		for (String field : sortedFields) {
			Map<String, Object> params = fieldEncodings.get(field);

			if (!params.containsKey("fieldName")) {
				throw new IllegalArgumentException("Missing fieldname for encoder " + field);
			}
			String fieldName = (String) params.get("fieldName");

			if (!params.containsKey("encoderType")) {
				throw new IllegalArgumentException("Missing type for encoder " + field);
			}
			
			String encoderType = (String) params.get("encoderType");
			Encoder.Builder builder = getBuilder(encoderType);
<<<<<<< HEAD
			
=======

>>>>>>> 2ca01bdc
			for (String param : params.keySet()) {
				if (!param.equals("fieldName") && !param.equals("encoderType") &&
				    !param.equals("fieldType") && !param.equals("fieldEncodings")) {
				    
					setValue(builder, param, params.get(param));
				}
			}

			Encoder encoder = (Encoder)builder.build();
			this.addEncoder(fieldName, encoder);
		}
	}

	/**
	 * Open up for internal Network API use.
	 * Returns an {@link Encoder.Builder} which corresponds to the specified name.
	 * @param encoderName
	 * @return
	 */
	public Encoder.Builder<?,?> getBuilder(String encoderName) {
		switch(encoderName) {
			case "CategoryEncoder":
				return CategoryEncoder.builder();
			case "CoordinateEncoder":
				return CoordinateEncoder.builder();
			case "GeospatialCoordinateEncoder":
				return GeospatialCoordinateEncoder.geobuilder();
			case "LogEncoder":
				return LogEncoder.builder();
			case "PassThroughEncoder":
				return PassThroughEncoder.builder();
			case "ScalarEncoder":
				return ScalarEncoder.builder();
			case "SparsePassThroughEncoder":
				return SparsePassThroughEncoder.sparseBuilder();
            case "SDRCategoryEncoder":
                return SDRCategoryEncoder.builder();
            case "RandomDistributedScalarEncoder":
                return RandomDistributedScalarEncoder.builder();
            case "DateEncoder":
                return DateEncoder.builder();
            case "DeltaEncoder":
                return DeltaEncoder.deltaBuilder();
			default:
				throw new IllegalArgumentException("Invalid encoder: " + encoderName);
		}
	}

	@SuppressWarnings({ "rawtypes", "unchecked" })
	public void setValue(Encoder.Builder builder, String param, Object value)  {
		switch(param) {
		case "n":
			builder.n((int) value);
			break;
		case "w":
			builder.w((int) value);
			break;
		case "minVal":
			builder.minVal((double) value);
			break;
		case "maxVal":
			builder.maxVal((double) value);
			break;
		case "radius":
			builder.radius((double) value);
			break;
		case "resolution":
			builder.resolution((double) value);
			break;
		case "periodic":
			builder.periodic((boolean) value);
			break;
		case "clipInput":
			builder.clipInput((boolean) value);
			break;
		case "forced":
			builder.forced((boolean) value);
			break;
		case "name":
			builder.name((String) value);
			break;
		case "categoryList":
			((CategoryEncoder.Builder) builder).categoryList((List<String>) value);
			break;
		default:
			throw new IllegalArgumentException("Invalid parameter: " + param);
		}
	}

	@Override
	public int getWidth() {
		return width;
	}

	@Override
	public int getN() {
		return width;
	}

	@Override
	public int getW() {
		return width;
	}

	@Override
	public String getName() {
		if (name == null) return "";
		else return name;
	}

	@Override
	public boolean isDelta() {
		return false;
	}

	@SuppressWarnings("rawtypes")
	@Override
	public void setLearning(boolean learningEnabled) {
		for (EncoderTuple t : getEncoders(this)) {
			Encoder encoder = t.getEncoder();
			encoder.setLearningEnabled(learningEnabled);
		}
	}

	@Override
	public <S> List<S> getBucketValues(Class<S> returnType) {
		return null;
	}

    /**
	 * Returns a {@link EncoderBuilder} for constructing {@link MultiEncoder}s
	 *
	 * The base class architecture is put together in such a way where boilerplate
	 * initialization can be kept to a minimum for implementing subclasses, while avoiding
	 * the mistake-proneness of extremely long argument lists.
	 *
	 */
	public static class Builder extends Encoder.Builder<MultiEncoder.Builder, MultiEncoder> {
		private Builder() {}

		@Override
		public MultiEncoder build() {
			//Must be instantiated so that super class can initialize
			//boilerplate variables.
			encoder = new MultiEncoder();

			//Call super class here
			super.build();

			////////////////////////////////////////////////////////
			//  Implementing classes would do setting of specific //
			//  vars here together with any sanity checking       //
			////////////////////////////////////////////////////////

			//Call init
			((MultiEncoder)encoder).init();

			return (MultiEncoder)encoder;
		}
	}
}<|MERGE_RESOLUTION|>--- conflicted
+++ resolved
@@ -45,163 +45,158 @@
  * @author wlmiller
  */
 public class MultiEncoder extends Encoder<Object> {
-	protected TIntObjectMap<String> indexToCategory = new TIntObjectHashMap<String>();
-
-	protected List<Tuple> categoryList;
-
-	protected int width;
-
-	/**
-	 * Constructs a new {@code MultiEncoder}
-	 */
-	private MultiEncoder() {}
-
-	/**
-	 * Returns a builder for building MultiEncoders.
-	 * This builder may be reused to produce multiple builders
-	 *
-	 * @return a {@code MultiEncoder.Builder}
-	 */
-	public static Encoder.Builder<MultiEncoder.Builder, MultiEncoder> builder() {
-		return new MultiEncoder.Builder();
-	}
-
-	public void init() {
-	}
-
-	@SuppressWarnings({ "unchecked", "rawtypes" })
-	@Override
-	public void setFieldStats(String fieldName, Map<String, Double> fieldStatistics) {
-		for (EncoderTuple t : getEncoders(this)) {
-			String name = t.getName();
-			Encoder encoder = t.getEncoder();
-			encoder.setFieldStats(name, fieldStatistics);
-		}
-	}
-
-	/**
-	 * {@inheritDoc}
-	 */
-	@SuppressWarnings({ "rawtypes", "unchecked" })
-	@Override
-	public void encodeIntoArray(Object input, int[] output) {
-		for (EncoderTuple t : getEncoders(this)) {
-			String name = t.getName();
-			Encoder encoder = t.getEncoder();
-			int offset = t.getOffset();
-
-			int[] tempArray = new int[encoder.getWidth()];
-			
-			try {
-			    encoder.encodeIntoArray(getInputValue(input, name), tempArray);
-			}catch(Exception e) {
-			    System.out.println("input = " + input + ", name = " + name + ",  inputValue = " + getInputValue(input, name));
-			    e.printStackTrace();
-			    System.exit(1);
-			}
-
-			System.arraycopy(tempArray, 0, output, offset, tempArray.length);
-		}
-	}
-
-	@SuppressWarnings({ "rawtypes", "unchecked" })
-	public int[] encodeField(String fieldName, Object value) {
-		for (EncoderTuple t : getEncoders(this)) {
-			String name = t.getName();
-			Encoder encoder = t.getEncoder();
-
-			if (name.equals(fieldName)) {
-				return encoder.encode(value);
-			}
-		}
-		return new int[]{};
-	}
-
-	@SuppressWarnings({ "rawtypes", "unchecked" })
-	public List<int[]> encodeEachField(Object input) {
-		List<int[]> encodings = new ArrayList<int[]>();
-
-		for (EncoderTuple t : getEncoders(this)) {
-			String name = t.getName();
-			Encoder encoder = t.getEncoder();
-
-			encodings.add(encoder.encode(getInputValue(input, name)));
-		}
-
-		return encodings;
-	}
-
-	@SuppressWarnings({ "rawtypes", "unchecked" })
-	public void addEncoder(String name, Encoder child) {
-		super.addEncoder(this, name, child, width);
-
-		for (Object d : child.getDescription()) {
-			Tuple dT = (Tuple) d;
-			description.add(new Tuple(dT.get(0), (int)dT.get(1) + getWidth()));
-		}
-		width += child.getWidth();
-	}
-
-	@SuppressWarnings("rawtypes")
-	public void addMultipleEncoders(Map<String, Map<String, Object>> fieldEncodings) {
-		// Sort the encoders so that they end up in a controlled order
-		List<String> sortedFields = new ArrayList<String>(fieldEncodings.keySet());
-		Collections.sort(sortedFields);
-
-		for (String field : sortedFields) {
-			Map<String, Object> params = fieldEncodings.get(field);
-
-			if (!params.containsKey("fieldName")) {
-				throw new IllegalArgumentException("Missing fieldname for encoder " + field);
-			}
-			String fieldName = (String) params.get("fieldName");
-
-			if (!params.containsKey("encoderType")) {
-				throw new IllegalArgumentException("Missing type for encoder " + field);
-			}
-			
-			String encoderType = (String) params.get("encoderType");
-			Encoder.Builder builder = getBuilder(encoderType);
-<<<<<<< HEAD
-			
-=======
-
->>>>>>> 2ca01bdc
-			for (String param : params.keySet()) {
-				if (!param.equals("fieldName") && !param.equals("encoderType") &&
-				    !param.equals("fieldType") && !param.equals("fieldEncodings")) {
-				    
-					setValue(builder, param, params.get(param));
-				}
-			}
-
-			Encoder encoder = (Encoder)builder.build();
-			this.addEncoder(fieldName, encoder);
-		}
-	}
-
-	/**
-	 * Open up for internal Network API use.
-	 * Returns an {@link Encoder.Builder} which corresponds to the specified name.
-	 * @param encoderName
-	 * @return
-	 */
-	public Encoder.Builder<?,?> getBuilder(String encoderName) {
-		switch(encoderName) {
-			case "CategoryEncoder":
-				return CategoryEncoder.builder();
-			case "CoordinateEncoder":
-				return CoordinateEncoder.builder();
-			case "GeospatialCoordinateEncoder":
-				return GeospatialCoordinateEncoder.geobuilder();
-			case "LogEncoder":
-				return LogEncoder.builder();
-			case "PassThroughEncoder":
-				return PassThroughEncoder.builder();
-			case "ScalarEncoder":
-				return ScalarEncoder.builder();
-			case "SparsePassThroughEncoder":
-				return SparsePassThroughEncoder.sparseBuilder();
+    protected TIntObjectMap<String> indexToCategory = new TIntObjectHashMap<String>();
+
+    protected List<Tuple> categoryList;
+
+    protected int width;
+
+    /**
+     * Constructs a new {@code MultiEncoder}
+     */
+    private MultiEncoder() {}
+
+    /**
+     * Returns a builder for building MultiEncoders.
+     * This builder may be reused to produce multiple builders
+     *
+     * @return a {@code MultiEncoder.Builder}
+     */
+    public static Encoder.Builder<MultiEncoder.Builder, MultiEncoder> builder() {
+        return new MultiEncoder.Builder();
+    }
+
+    public void init() {
+    }
+
+    @SuppressWarnings({ "unchecked", "rawtypes" })
+    @Override
+    public void setFieldStats(String fieldName, Map<String, Double> fieldStatistics) {
+        for (EncoderTuple t : getEncoders(this)) {
+            String name = t.getName();
+            Encoder encoder = t.getEncoder();
+            encoder.setFieldStats(name, fieldStatistics);
+        }
+    }
+
+    /**
+     * {@inheritDoc}
+     */
+    @SuppressWarnings({ "rawtypes", "unchecked" })
+    @Override
+    public void encodeIntoArray(Object input, int[] output) {
+        for (EncoderTuple t : getEncoders(this)) {
+            String name = t.getName();
+            Encoder encoder = t.getEncoder();
+            int offset = t.getOffset();
+
+            int[] tempArray = new int[encoder.getWidth()];
+
+            try {
+                encoder.encodeIntoArray(getInputValue(input, name), tempArray);
+            }catch(Exception e) {
+                System.out.println("input = " + input + ", name = " + name + ",  inputValue = " + getInputValue(input, name));
+                e.printStackTrace();
+                System.exit(1);
+            }
+
+            System.arraycopy(tempArray, 0, output, offset, tempArray.length);
+        }
+    }
+
+    @SuppressWarnings({ "rawtypes", "unchecked" })
+    public int[] encodeField(String fieldName, Object value) {
+        for (EncoderTuple t : getEncoders(this)) {
+            String name = t.getName();
+            Encoder encoder = t.getEncoder();
+
+            if (name.equals(fieldName)) {
+                return encoder.encode(value);
+            }
+        }
+        return new int[]{};
+    }
+
+    @SuppressWarnings({ "rawtypes", "unchecked" })
+    public List<int[]> encodeEachField(Object input) {
+        List<int[]> encodings = new ArrayList<int[]>();
+
+        for (EncoderTuple t : getEncoders(this)) {
+            String name = t.getName();
+            Encoder encoder = t.getEncoder();
+
+            encodings.add(encoder.encode(getInputValue(input, name)));
+        }
+
+        return encodings;
+    }
+
+    @SuppressWarnings({ "rawtypes", "unchecked" })
+    public void addEncoder(String name, Encoder child) {
+        super.addEncoder(this, name, child, width);
+
+        for (Object d : child.getDescription()) {
+            Tuple dT = (Tuple) d;
+            description.add(new Tuple(dT.get(0), (int)dT.get(1) + getWidth()));
+        }
+        width += child.getWidth();
+    }
+
+    @SuppressWarnings("rawtypes")
+    public void addMultipleEncoders(Map<String, Map<String, Object>> fieldEncodings) {
+        // Sort the encoders so that they end up in a controlled order
+        List<String> sortedFields = new ArrayList<String>(fieldEncodings.keySet());
+        Collections.sort(sortedFields);
+
+        for (String field : sortedFields) {
+            Map<String, Object> params = fieldEncodings.get(field);
+
+            if (!params.containsKey("fieldName")) {
+                throw new IllegalArgumentException("Missing fieldname for encoder " + field);
+            }
+            String fieldName = (String) params.get("fieldName");
+
+            if (!params.containsKey("encoderType")) {
+                throw new IllegalArgumentException("Missing type for encoder " + field);
+            }
+
+            String encoderType = (String) params.get("encoderType");
+            Encoder.Builder builder = getBuilder(encoderType);
+            for (String param : params.keySet()) {
+                if (!param.equals("fieldName") && !param.equals("encoderType") &&
+                    !param.equals("fieldType") && !param.equals("fieldEncodings")) {
+
+                    setValue(builder, param, params.get(param));
+                }
+            }
+
+            Encoder encoder = (Encoder)builder.build();
+            this.addEncoder(fieldName, encoder);
+        }
+    }
+
+    /**
+     * Open up for internal Network API use.
+     * Returns an {@link Encoder.Builder} which corresponds to the specified name.
+     * @param encoderName
+     * @return
+     */
+    public Encoder.Builder<?,?> getBuilder(String encoderName) {
+        switch(encoderName) {
+            case "CategoryEncoder":
+                return CategoryEncoder.builder();
+            case "CoordinateEncoder":
+                return CoordinateEncoder.builder();
+            case "GeospatialCoordinateEncoder":
+                return GeospatialCoordinateEncoder.geobuilder();
+            case "LogEncoder":
+                return LogEncoder.builder();
+            case "PassThroughEncoder":
+                return PassThroughEncoder.builder();
+            case "ScalarEncoder":
+                return ScalarEncoder.builder();
+            case "SparsePassThroughEncoder":
+                return SparsePassThroughEncoder.sparseBuilder();
             case "SDRCategoryEncoder":
                 return SDRCategoryEncoder.builder();
             case "RandomDistributedScalarEncoder":
@@ -210,121 +205,121 @@
                 return DateEncoder.builder();
             case "DeltaEncoder":
                 return DeltaEncoder.deltaBuilder();
-			default:
-				throw new IllegalArgumentException("Invalid encoder: " + encoderName);
-		}
-	}
-
-	@SuppressWarnings({ "rawtypes", "unchecked" })
-	public void setValue(Encoder.Builder builder, String param, Object value)  {
-		switch(param) {
-		case "n":
-			builder.n((int) value);
-			break;
-		case "w":
-			builder.w((int) value);
-			break;
-		case "minVal":
-			builder.minVal((double) value);
-			break;
-		case "maxVal":
-			builder.maxVal((double) value);
-			break;
-		case "radius":
-			builder.radius((double) value);
-			break;
-		case "resolution":
-			builder.resolution((double) value);
-			break;
-		case "periodic":
-			builder.periodic((boolean) value);
-			break;
-		case "clipInput":
-			builder.clipInput((boolean) value);
-			break;
-		case "forced":
-			builder.forced((boolean) value);
-			break;
-		case "name":
-			builder.name((String) value);
-			break;
-		case "categoryList":
-			((CategoryEncoder.Builder) builder).categoryList((List<String>) value);
-			break;
-		default:
-			throw new IllegalArgumentException("Invalid parameter: " + param);
-		}
-	}
-
-	@Override
-	public int getWidth() {
-		return width;
-	}
-
-	@Override
-	public int getN() {
-		return width;
-	}
-
-	@Override
-	public int getW() {
-		return width;
-	}
-
-	@Override
-	public String getName() {
-		if (name == null) return "";
-		else return name;
-	}
-
-	@Override
-	public boolean isDelta() {
-		return false;
-	}
-
-	@SuppressWarnings("rawtypes")
-	@Override
-	public void setLearning(boolean learningEnabled) {
-		for (EncoderTuple t : getEncoders(this)) {
-			Encoder encoder = t.getEncoder();
-			encoder.setLearningEnabled(learningEnabled);
-		}
-	}
-
-	@Override
-	public <S> List<S> getBucketValues(Class<S> returnType) {
-		return null;
-	}
-
-    /**
-	 * Returns a {@link EncoderBuilder} for constructing {@link MultiEncoder}s
-	 *
-	 * The base class architecture is put together in such a way where boilerplate
-	 * initialization can be kept to a minimum for implementing subclasses, while avoiding
-	 * the mistake-proneness of extremely long argument lists.
-	 *
-	 */
-	public static class Builder extends Encoder.Builder<MultiEncoder.Builder, MultiEncoder> {
-		private Builder() {}
-
-		@Override
-		public MultiEncoder build() {
-			//Must be instantiated so that super class can initialize
-			//boilerplate variables.
-			encoder = new MultiEncoder();
-
-			//Call super class here
-			super.build();
-
-			////////////////////////////////////////////////////////
-			//  Implementing classes would do setting of specific //
-			//  vars here together with any sanity checking       //
-			////////////////////////////////////////////////////////
-
-			//Call init
-			((MultiEncoder)encoder).init();
-
-			return (MultiEncoder)encoder;
-		}
-	}
+            default:
+                throw new IllegalArgumentException("Invalid encoder: " + encoderName);
+        }
+    }
+
+    @SuppressWarnings({ "rawtypes", "unchecked" })
+    public void setValue(Encoder.Builder builder, String param, Object value)  {
+        switch(param) {
+            case "n":
+                builder.n((int) value);
+                break;
+            case "w":
+                builder.w((int) value);
+                break;
+            case "minVal":
+                builder.minVal((double) value);
+                break;
+            case "maxVal":
+                builder.maxVal((double) value);
+                break;
+            case "radius":
+                builder.radius((double) value);
+                break;
+            case "resolution":
+                builder.resolution((double) value);
+                break;
+            case "periodic":
+                builder.periodic((boolean) value);
+                break;
+            case "clipInput":
+                builder.clipInput((boolean) value);
+                break;
+            case "forced":
+                builder.forced((boolean) value);
+                break;
+            case "name":
+                builder.name((String) value);
+                break;
+            case "categoryList":
+                ((CategoryEncoder.Builder) builder).categoryList((List<String>) value);
+                break;
+            default:
+                throw new IllegalArgumentException("Invalid parameter: " + param);
+        }
+    }
+
+    @Override
+    public int getWidth() {
+        return width;
+    }
+
+    @Override
+    public int getN() {
+        return width;
+    }
+
+    @Override
+    public int getW() {
+        return width;
+    }
+
+    @Override
+    public String getName() {
+        if (name == null) return "";
+        else return name;
+    }
+
+    @Override
+    public boolean isDelta() {
+        return false;
+    }
+
+    @SuppressWarnings("rawtypes")
+    @Override
+    public void setLearning(boolean learningEnabled) {
+        for (EncoderTuple t : getEncoders(this)) {
+            Encoder encoder = t.getEncoder();
+            encoder.setLearningEnabled(learningEnabled);
+        }
+    }
+
+    @Override
+    public <S> List<S> getBucketValues(Class<S> returnType) {
+        return null;
+    }
+
+    /**
+     * Returns a {@link EncoderBuilder} for constructing {@link MultiEncoder}s
+     *
+     * The base class architecture is put together in such a way where boilerplate
+     * initialization can be kept to a minimum for implementing subclasses, while avoiding
+     * the mistake-proneness of extremely long argument lists.
+     *
+     */
+    public static class Builder extends Encoder.Builder<MultiEncoder.Builder, MultiEncoder> {
+        private Builder() {}
+
+        @Override
+        public MultiEncoder build() {
+            //Must be instantiated so that super class can initialize
+            //boilerplate variables.
+            encoder = new MultiEncoder();
+
+            //Call super class here
+            super.build();
+
+            ////////////////////////////////////////////////////////
+            //  Implementing classes would do setting of specific //
+            //  vars here together with any sanity checking       //
+            ////////////////////////////////////////////////////////
+
+            //Call init
+            ((MultiEncoder)encoder).init();
+
+            return (MultiEncoder)encoder;
+        }
+    }
 }