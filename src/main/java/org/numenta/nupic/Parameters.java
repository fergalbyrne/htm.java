--- conflicted
+++ resolved
@@ -22,17 +22,6 @@
 
 package org.numenta.nupic;
 
-<<<<<<< HEAD
-import java.util.Arrays;
-import java.util.Collections;
-import java.util.EnumMap;
-import java.util.HashMap;
-import java.util.Map;
-import java.util.Random;
-import java.util.Set;
-
-=======
->>>>>>> 573318e2
 import org.numenta.nupic.model.Cell;
 import org.numenta.nupic.model.Column;
 import org.numenta.nupic.model.DistalDendrite;
@@ -823,42 +812,6 @@
      */
     @Override
     public String toString() {
-<<<<<<< HEAD
-        StringBuilder sb = new StringBuilder();
-        sb.append("{ Spatial\n")
-            .append("\t").append("inputDimensions :  ").append(Arrays.toString((int[])getParameterByKey(KEY.INPUT_DIMENSIONS))).append("\n")
-            .append("\t").append("potentialRadius :  ").append(getParameterByKey(KEY.POTENTIAL_RADIUS)).append("\n")
-            .append("\t").append("potentialPct :  ").append(getParameterByKey(KEY.POTENTIAL_PCT)).append("\n")
-            .append("\t").append("globalInhibition :  ").append(getParameterByKey(KEY.GLOBAL_INHIBITIONS)).append("\n")
-            .append("\t").append("inhibitionRadius :  ").append(getParameterByKey(KEY.INHIBITION_RADIUS)).append("\n")
-            .append("\t").append("localAreaDensity :  ").append(getParameterByKey(KEY.LOCAL_AREA_DENSITY)).append("\n")
-            .append("\t").append("numActiveColumnsPerInhArea :  ").append(getParameterByKey(KEY.NUM_ACTIVE_COLUMNS_PER_INH_AREA)).append("\n")
-            .append("\t").append("stimulusThreshold :  ").append(getParameterByKey(KEY.STIMULUS_THRESHOLD)).append("\n")
-            .append("\t").append("synPermInactiveDec :  ").append(getParameterByKey(KEY.SYN_PERM_INACTIVE_DEC)).append("\n")
-            .append("\t").append("synPermActiveInc :  ").append(getParameterByKey(KEY.SYN_PERM_ACTIVE_INC)).append("\n")
-            .append("\t").append("synPermConnected :  ").append(getParameterByKey(KEY.SYN_PERM_CONNECTED)).append("\n")
-            .append("\t").append("synPermBelowStimulusInc :  ").append(getParameterByKey(KEY.SYN_PERM_BELOW_STIMULUS_INC)).append("\n")
-            .append("\t").append("minPctOverlapDutyCycles :  ").append(getParameterByKey(KEY.MIN_PCT_OVERLAP_DUTY_CYCLE)).append("\n")
-            .append("\t").append("minPctActiveDutyCycles :  ").append(getParameterByKey(KEY.MIN_PCT_ACTIVE_DUTY_CYCLE)).append("\n")
-            .append("\t").append("dutyCyclePeriod :  ").append(getParameterByKey(KEY.DUTY_CYCLE_PERIOD)).append("\n")
-            .append("\t").append("maxBoost :  ").append(getParameterByKey(KEY.MAX_BOOST)).append("\n")
-            .append("\t").append("spVerbosity :  ").append(getParameterByKey(KEY.SP_VERBOSITY)).append("\n")
-            .append("}\n\n")
-
-            .append("{ Temporal\n")
-            .append("\t").append("activationThreshold :  ").append(getParameterByKey(KEY.ACTIVATION_THRESHOLD)).append("\n")
-            .append("\t").append("cellsPerColumn :  ").append(getParameterByKey(KEY.CELLS_PER_COLUMN)).append("\n")
-            .append("\t").append("columnDimensions :  ").append(Arrays.toString((int[])getParameterByKey(KEY.COLUMN_DIMENSIONS))).append("\n")
-            .append("\t").append("connectedPermanence :  ").append(getParameterByKey(KEY.CONNECTED_PERMANENCE)).append("\n")
-            .append("\t").append("initialPermanence :  ").append(getParameterByKey(KEY.INITIAL_PERMANENCE)).append("\n")
-            .append("\t").append("maxNewSynapseCount :  ").append(getParameterByKey(KEY.MAX_NEW_SYNAPSE_COUNT)).append("\n")
-            .append("\t").append("minThreshold :  ").append(getParameterByKey(KEY.MIN_THRESHOLD)).append("\n")
-            .append("\t").append("permanenceIncrement :  ").append(getParameterByKey(KEY.PERMANENCE_INCREMENT)).append("\n")
-            .append("\t").append("permanenceDecrement :  ").append(getParameterByKey(KEY.PERMANENCE_DECREMENT)).append("\n")
-            .append("}\n\n");
-
-        return sb.toString();
-=======
         StringBuilder result = new StringBuilder("{\n");
         StringBuilder spatialInfo = new StringBuilder();
         StringBuilder temporalInfo = new StringBuilder();
@@ -891,7 +844,6 @@
             value = ArrayUtils.intArrayToString(value);
         }
         spatialInfo.append("\t\t").append(key.getFieldName()).append(":").append(value).append("\n");
->>>>>>> 573318e2
     }
 
 }