--- conflicted
+++ resolved
@@ -23,7 +23,6 @@
 
 import static org.junit.Assert.assertEquals;
 import static org.junit.Assert.assertFalse;
-import static org.junit.Assert.assertNotEquals;
 import static org.junit.Assert.assertNotNull;
 import static org.junit.Assert.assertNull;
 import static org.junit.Assert.assertTrue;
@@ -38,7 +37,6 @@
 import java.util.List;
 import java.util.Map;
 import java.util.function.BiFunction;
-import java.util.function.Supplier;
 
 import org.junit.Test;
 import org.numenta.nupic.Connections;
@@ -61,7 +59,6 @@
 import org.numenta.nupic.network.sensor.SensorParams.Keys;
 import org.numenta.nupic.util.FastRandom;
 import org.numenta.nupic.util.MersenneTwister;
-import org.numenta.nupic.util.Tuple;
 
 import rx.Observer;
 import rx.Subscriber;
@@ -384,9 +381,7 @@
         ///////////////////////////////////////
         //   Run until CYCLE 284, then halt  //
         ///////////////////////////////////////
-        Tuple tuple = getLoadedDayOfWeekNetwork();
-        Network network = (Network)tuple.get(0);
-        Publisher pub = (Publisher)tuple.get(1);
+        Network network = getLoadedDayOfWeekNetwork();
         int cellsPerCol = (int)network.getParameters().getParameterByKey(KEY.CELLS_PER_COLUMN);
         
         network.observe().subscribe(new Observer<Inference>() { 
@@ -397,11 +392,13 @@
                 /** see {@link #createDayOfWeekInferencePrintout()} */
                 int cycle = dayOfWeekPrintout.apply(inf, cellsPerCol);
                 if(cycle == 284) {
+                    System.out.println("halting publisher = " + network.getPublisher());
                     network.halt();
-                    System.out.println(" PROCESSED 284");
                 }
             }
         });
+        
+        Publisher pub = network.getPublisher();
         
         network.start();
         
@@ -417,8 +414,6 @@
                 break;
             }
         }
-        
-        //try { Thread.sleep(3000); } catch(Exception e) { e.printStackTrace(); }
         
         // Test network output
         try {
@@ -454,6 +449,7 @@
                 if(inf.getRecordNum() == 1975) {
                     Classification<Object> result = inf.getClassification("dayOfWeek");
                     if(! "Sunday (7)".equals(stringValue((Double)result.getMostProbableValue(1)))) {
+                        
                         expectedDataFlag = false;
                         
                         network.halt();
@@ -466,9 +462,12 @@
         
         network.restart();
         
-        Publisher newPub = network.getNewPublisher();
+        try { network.lookup("r1").lookup("1").getLayerThread().join(3000); }catch(Exception e) { e.printStackTrace(); }
+        
+        Publisher newPub = network.getPublisher();
+        System.out.println("restarted publisher = " + newPub + ",  " + pub);
         // Assert that we have a new Publisher being created in the background upon restart()
-        assertNotEquals(pub, newPub);
+        assertFalse(pub == newPub);
         
         for(;cycleCount < NUM_CYCLES;cycleCount++) {
             for(double j = 0;j < INPUT_GROUP_COUNT;j++) {
@@ -1176,7 +1175,43 @@
         int width = layer1.calculateInputWidth();
         assertEquals(2048, width);
     }
-<<<<<<< HEAD
+
+    @Test
+    public void closeTest() {
+        Parameters p = NetworkTestHarness.getParameters();
+        p = p.union(NetworkTestHarness.getNetworkDemoTestEncoderParams());
+        p.setParameterByKey(KEY.RANDOM, new MersenneTwister(42));
+
+        Region region1 = Network.createRegion("region1");
+        Layer<?> layer1 = Network.createLayer("layer1", p);
+        region1.add(layer1);
+
+        Region region2 = Network.createRegion("region2");
+        Layer<?> layer2 = Network.createLayer("layer2", p);
+        region2.add(layer2);
+
+        Network network = Network.create("test network", p);
+
+        // Calling close on an empty Network should not throw any Exceptions
+        network.close();
+
+        // Calling close on a Network with a single unclosed Region
+        network.add(region1);
+        network.close();
+
+        assertTrue("Region 1 did not close, after closing Network", region1.isClosed());
+        assertTrue("Layer 1 did not close, after closing Network", layer1.isClosed());
+
+        // Calling close on a Network with two regions, one of which is closed
+        network.add(region2);
+        network.close();
+
+        assertTrue("Region 1 did not close, after closing Network with 2 Regions", region1.isClosed());
+        assertTrue("Layer 1 did not close, after closing Network with 2 Regions", layer1.isClosed());
+        assertTrue("Region 2 did not close, after closing Network with 2 Regions", region2.isClosed());
+        assertTrue("Layer 2 did not close, after closing Network with 2 Regions", layer2.isClosed());
+
+    }
     
     @Test
     public void testGetSerializer() {
@@ -1216,29 +1251,27 @@
     }
     
     Publisher pub = null;
-    private Tuple getLoadedDayOfWeekNetwork() {
+    private Network getLoadedDayOfWeekNetwork() {
         Parameters p = NetworkTestHarness.getParameters().copy();
         p = p.union(NetworkTestHarness.getDayDemoTestEncoderParams());
         p.setParameterByKey(KEY.RANDOM, new FastRandom(42));
         
-        Network network = Network.create("test network", p);
-                        
-        Supplier<Publisher> supplier = network.getPublisherSupplier()
-            .addHeader("dayOfWeek")
-            .addHeader("number")
-            .addHeader("B").build();
-        
         Sensor<ObservableSensor<String[]>> sensor = Sensor.create(
-            ObservableSensor::create, SensorParams.create(Keys::obs, new Object[] {"name", supplier}));
-        
-        network.add(Network.createRegion("r1")
+            ObservableSensor::create, SensorParams.create(Keys::obs, new Object[] {"name", 
+                PublisherSupplier.builder()
+                    .addHeader("dayOfWeek")
+                    .addHeader("number")
+                    .addHeader("B").build() }));
+        
+        Network network = Network.create("test network", p).add(Network.createRegion("r1")
             .add(Network.createLayer("1", p)
                 .alterParameter(KEY.AUTO_CLASSIFY, true)
+                .add(Anomaly.create())
                 .add(new TemporalMemory())
                 .add(new SpatialPooler())
                 .add(sensor)));
         
-        return new Tuple(network, network.getNewPublisher());
+        return network;
     }
     
     private String stringValue(Double valueIndex) {
@@ -1298,44 +1331,4 @@
         }
         return -1;
     }
-    
-=======
-
-    @Test
-    public void closeTest() {
-        Parameters p = NetworkTestHarness.getParameters();
-        p = p.union(NetworkTestHarness.getNetworkDemoTestEncoderParams());
-        p.setParameterByKey(KEY.RANDOM, new MersenneTwister(42));
-
-        Region region1 = Network.createRegion("region1");
-        Layer<?> layer1 = Network.createLayer("layer1", p);
-        region1.add(layer1);
-
-        Region region2 = Network.createRegion("region2");
-        Layer<?> layer2 = Network.createLayer("layer2", p);
-        region2.add(layer2);
-
-        Network network = Network.create("test network", p);
-
-        // Calling close on an empty Network should not throw any Exceptions
-        network.close();
-
-        // Calling close on a Network with a single unclosed Region
-        network.add(region1);
-        network.close();
-
-        assertTrue("Region 1 did not close, after closing Network", region1.isClosed());
-        assertTrue("Layer 1 did not close, after closing Network", layer1.isClosed());
-
-        // Calling close on a Network with two regions, one of which is closed
-        network.add(region2);
-        network.close();
-
-        assertTrue("Region 1 did not close, after closing Network with 2 Regions", region1.isClosed());
-        assertTrue("Layer 1 did not close, after closing Network with 2 Regions", layer1.isClosed());
-        assertTrue("Region 2 did not close, after closing Network with 2 Regions", region2.isClosed());
-        assertTrue("Layer 2 did not close, after closing Network with 2 Regions", layer2.isClosed());
-
-    }
->>>>>>> e17b65e5
 }