--- conflicted
+++ resolved
@@ -727,19 +727,11 @@
 
         Layer<int[]> l = new Layer<>(p, null, new SpatialPooler(), null, null, null);
 
-<<<<<<< HEAD
-        l.subscribe(new TestObserver<Inference>() {
-            int test = 0;
-
-            @Override public void onCompleted() {}
-            //@Override public void onError(Throwable e) { e.printStackTrace(); }
-=======
         TestObserver<Inference> tester;
         l.subscribe(tester = new TestObserver<Inference>() {
             int test = 0;
 
             @Override public void onCompleted() {}
->>>>>>> e3c50a26
             @Override
             public void onNext(Inference spatialPoolerOutput) {
                 if(test == 0) {
@@ -835,18 +827,10 @@
         
         int timeUntilStable = 600;
 
-<<<<<<< HEAD
-        TestObserver obs = new TestObserver<Inference>() {
-            int test = 0;
-
-            @Override public void onCompleted() {}
-            //@Override public void onError(Throwable e) { e.printStackTrace(); }
-=======
         TestObserver<Inference> observer;
         
         l.subscribe(observer = new TestObserver<Inference>() {
             int test = 0;
->>>>>>> e3c50a26
             @Override
             public void onNext(Inference output) {
                 //assertTrue(false);
@@ -865,9 +849,7 @@
 
                 seq++;
             }
-        };
-
-        l.subscribe(obs);
+        });
 
         // Now push some warm up data through so that "onNext" is called above
         for(int j = 0;j < timeUntilStable;j++) {
@@ -881,8 +863,8 @@
                 l.compute(inputs[i]);
             }
         }
-<<<<<<< HEAD
-        ObserverChecker.checkObservable(obs);
+        // Check for exception during the TestObserver's onNext() execution.
+        checkObserver(observer);
 
     }
 
@@ -1005,11 +987,6 @@
         }
         // commented out because it fails
         //ObserverChecker.checkObservable(obs);
-=======
-        
-        // Check for exception during the TestObserver's onNext() execution.
-        checkObserver(observer);
->>>>>>> e3c50a26
     }
 
     @Test
@@ -1027,13 +1004,8 @@
         inputs[6] = new int[] { 0, 0, 0, 0, 0, 1, 1, 1 };
 
         Layer<int[]> l = new Layer<>(p, null, new SpatialPooler(), new TemporalMemory(), null, null);
-<<<<<<< HEAD
-
-        TestObserver obs = new TestObserver<Inference>() {
-=======
         TestObserver<Inference> tester;
         l.subscribe(tester = new TestObserver<Inference>() {
->>>>>>> e3c50a26
             @Override public void onCompleted() {}
             @Override
             public void onNext(Inference i) {
@@ -1046,13 +1018,9 @@
         // Now push some fake data through so that "onNext" is called above
         l.compute(inputs[0]);
         l.compute(inputs[1]);
-<<<<<<< HEAD
-        ObserverChecker.checkObservable(obs);
-=======
-        
+
         // Check for exception during the TestObserver's onNext() execution.
         checkObserver(tester);
->>>>>>> e3c50a26
     }
 
     @Test
@@ -1074,13 +1042,8 @@
 
         // First test without prime directive :-P
         Layer<int[]> l = new Layer<>(p, null, new SpatialPooler(), null, null, null);
-<<<<<<< HEAD
-
-        TestObserver obs = new TestObserver<Inference>() {
-=======
         TestObserver<Inference> tester;
         l.subscribe(tester = new TestObserver<Inference>() {
->>>>>>> e3c50a26
             int test = 0;
 
             @Override public void onCompleted() {}
@@ -1095,13 +1058,11 @@
                 ++test; 
             }
         };
-        l.subscribe(obs);
 
         // SHOULD RECEIVE BOTH
         // Now push some fake data through so that "onNext" is called above
         l.compute(inputs[0]);
         l.compute(inputs[1]);
-        ObserverChecker.checkObservable(obs);
 
         // --------------------------------------------------------------------------------------------
 
@@ -1110,35 +1071,24 @@
         p.setParameterByKey(KEY.SP_PRIMER_DELAY, 1);
 
         Layer<int[]> l2 = new Layer<>(p, null, new SpatialPooler(), null, null, null);
-<<<<<<< HEAD
-
-        TestObserver obs2 = new TestObserver<Inference>() {
-=======
         TestObserver<Inference> tester2;
         l2.subscribe(tester2 = new TestObserver<Inference>() {
->>>>>>> e3c50a26
             @Override public void onCompleted() {}
             @Override
             public void onNext(Inference i) {
                 // should be one and only onNext() called 
                 assertTrue(Arrays.equals(expected1, i.getSDR()));
             }
-        };
-        l2.subscribe(obs2);
+        });
 
         // SHOULD RECEIVE BOTH
         // Now push some fake data through so that "onNext" is called above
         l2.compute(inputs[0]);
         l2.compute(inputs[1]);
-<<<<<<< HEAD
-
-        ObserverChecker.checkObservable(obs);
-=======
-        
+
         // Check for exception during the TestObserver's onNext() execution.
         checkObserver(tester);
         checkObserver(tester2);
->>>>>>> e3c50a26
     }
 
     /**
@@ -1532,20 +1482,11 @@
             @Override public void onError(Throwable e) { System.out.println("error: " + e.getMessage()); e.printStackTrace();}
             @Override
             public void onNext(Inference i) {
-<<<<<<< HEAD
-                if(o.flowReceived) return; // No need to set this value multiple times
-                o.nClassifiers = i.getClassifiers().size();
-                o.pTimestamp = i.getClassifiers().get("timestamp");
-                o.pConsumption = i.getClassifiers().get("consumption");
-
-                o.flowReceived = o.nClassifiers == 4 && o.pTimestamp != null && o.pConsumption != null;
-=======
                 if(flowReceived2) return; // No need to set this value multiple times
 
                 flowReceived2 = i.getClassifiers().size() == 4 &&
                     i.getClassifiers().get("timestamp") != null &&
                         i.getClassifiers().get("consumption") != null;
->>>>>>> e3c50a26
             }
         };
 
@@ -1559,14 +1500,7 @@
         }
 
         try {
-<<<<<<< HEAD
-            assertNotEquals(4, o.nClassifiers);
-            assertNull(o.pTimestamp);
-            assertNull(o.pConsumption);
-            assertFalse(o.flowReceived);
-=======
             assertFalse(flowReceived2);
->>>>>>> e3c50a26
         }catch(Exception e) {
             e.printStackTrace();
         }
@@ -1597,9 +1531,6 @@
         
         l.getConnections().printParameters();
 
-<<<<<<< HEAD
-        l.subscribe(obs);
-=======
         l.subscribe(new Observer<Inference>() {
             @Override public void onCompleted() {}
             @Override public void onError(Throwable e) { System.out.println("error: " + e.getMessage()); e.printStackTrace();}
@@ -1612,8 +1543,7 @@
                         i.getClassifiers().get("consumption") != null;
             }
         });
->>>>>>> e3c50a26
-        
+
         try {
             l.close();
             fail();
@@ -1622,11 +1552,7 @@
         }
 
         try {
-<<<<<<< HEAD
-            assertFalse(o.flowReceived);
-=======
             assertFalse(flowReceived3);
->>>>>>> e3c50a26
         }catch(Exception e) {
             e.printStackTrace();
         }
