/* ---------------------------------------------------------------------
 * Numenta Platform for Intelligent Computing (NuPIC)
 * Copyright (C) 2014, Numenta, Inc.  Unless you have an agreement
 * with Numenta, Inc., for a separate license for this software code, the
 * following terms and conditions apply:
 *
 * This program is free software: you can redistribute it and/or modify
 * it under the terms of the GNU General Public License version 3 as
 * published by the Free Software Foundation.
 *
 * This program is distributed in the hope that it will be useful,
 * but WITHOUT ANY WARRANTY; without even the implied warranty of
 * MERCHANTABILITY or FITNESS FOR A PARTICULAR PURPOSE.
 * See the GNU General Public License for more details.
 *
 * You should have received a copy of the GNU General Public License
 * along with this program.  If not, see http://www.gnu.org/licenses.
 *
 * http://numenta.org/licenses/
 * ---------------------------------------------------------------------
 */
package org.numenta.nupic.integration;

import static org.junit.Assert.assertEquals;
import static org.junit.Assert.assertTrue;

import java.util.Arrays;
import java.util.List;
import java.util.Set;

import org.junit.Test;
import org.numenta.nupic.Parameters;
import org.numenta.nupic.Parameters.KEY;
import org.numenta.nupic.integration.TemporalMemoryTestMachine.DetailedResults;
import org.numenta.nupic.util.PatternMachine;
import org.numenta.nupic.util.SequenceMachine;

<<<<<<< HEAD
import java.util.Arrays;
import java.util.List;
import java.util.Set;

import static org.junit.Assert.assertEquals;
import static org.junit.Assert.assertTrue;

=======
>>>>>>> 66c98ed1

/**
 * These tests ensure the most basic (first order) sequence learning mechanism is
 * working.
 * <p/>
 * Parameters: Use a "fast learning mode": initPerm should be greater than
 * connectedPerm and permanenceDec should be zero. With these settings sequences
 * should be learned in one pass:
 * <p/>
 * minThreshold = newSynapseCount
 * initialPermanence = 0.8
 * connectedPermanence = 0.7
 * permanenceDecrement = 0
 * permanenceIncrement = 0.4
 * <p/>
 * Other Parameters:
 * columnDimensions = [100]
 * cellsPerColumn = 1
 * newSynapseCount = 11
 * activationThreshold = 8
 * <p/>
 * Note: this is not a high order sequence, so one cell per column is fine.
 * <p/>
 * Input Sequence: We train with M input sequences, each consisting of N random
 * patterns. Each pattern consists of a 2 bits on.
 * <p/>
 * Training: The TP is trained with P passes of the M sequences. There
 * should be a reset between sequences. The total number of iterations during
 * training is P*N*M.
 * <p/>
 * Testing: Run inference through the same set of sequences, with a reset before
 * each sequence. For each sequence the system should accurately predict the
 * pattern at the next time step up to and including the N-1'st pattern. The number
 * of predicted inactive cells at each time step should be reasonably low.
 * <p/>
 * We can also calculate the number of synapses that should be
 * learned. We raise an error if too many or too few were learned.
 * <p/>
 * B1) Basic sequence learner.  M=1, N=100, P=1.
 * <p/>
 * B2) Same as above, except P=2. Test that permanences go up and that no
 * additional synapses are learned. [TODO]
 * <p/>
 * B3) N=300, M=1, P=1. (See how high we can go with M) [TODO]
 * <p/>
 * B4) N=100, M=3, P=1. (See how high we can go with N*M) [TODO]
 * <p/>
 * B5) Like B1 but with cellsPerColumn = 4. First order sequences should still
 * work just fine. [TODO]
 * <p/>
 * B6) Like B1 but with slower learning. Set the following parameters differently:
 * <p/>
 * activationThreshold = newSynapseCount
 * minThreshold = activationThreshold
 * initialPerm = 0.2
 * connectedPerm = 0.7
 * permanenceInc = 0.2
 * <p/>
 * Now we train the TP with the B1 sequence 4 times (P=4). This will increment
 * the permanences to be above 0.8 and at that point the inference will be correct.
 * This test will ensure the basic match function and segment activation rules are
 * working correctly. [TODO]
 * <p/>
 * B7) Like B6 but with 4 cells per column. Should still work. [TODO]
 * <p/>
 * B8) Like B6 but present the sequence less than 4 times: the inference should be
 * incorrect. [TODO]
 * <p/>
 * B9) Like B2, except that cells per column = 4. Should still add zero additional
 * synapses. [TODO]
 *
 * @author Chetan Surpur
 * @author David Ray
 * @see AbstractTemporalMemoryTest
 * @see BasicTemporalMemoryTest
 */
public class ExtensiveTemporalMemoryTest extends AbstractTemporalMemoryTest {
    /**
     * Basic static input for all tests in this class
     */
    private void defaultSetup() {
<<<<<<< HEAD
        parameters = Parameters.getAllDefaultParameters();
        parameters.setParameterByKey(KEY.COLUMN_DIMENSIONS, new int[]{100});
=======
        parameters = new Parameters();
        parameters.setParameterByKey(KEY.COLUMN_DIMENSIONS, new int[] { 100 });
>>>>>>> 66c98ed1
        parameters.setParameterByKey(KEY.CELLS_PER_COLUMN, 1);
        parameters.setParameterByKey(KEY.INITIAL_PERMANENCE, 0.8);
        parameters.setParameterByKey(KEY.CONNECTED_PERMANENCE, 0.7);
        parameters.setParameterByKey(KEY.MIN_THRESHOLD, 11);
        parameters.setParameterByKey(KEY.MAX_NEW_SYNAPSE_COUNT, 11);
        parameters.setParameterByKey(KEY.PERMANENCE_INCREMENT, 0.4);
        parameters.setParameterByKey(KEY.PERMANENCE_DECREMENT, 0.0);
        parameters.setParameterByKey(KEY.ACTIVATION_THRESHOLD, 8);
    }

    /**
     * Basic sequence learner.  M=1, N=100, P=1.
     */
    @Test
    public void testB1() {
        defaultSetup();

        initTM();

        int seed = 42;
        finishSetUp(new PatternMachine(
<<<<<<< HEAD
                ((int[])parameters.getParameterByKey(Parameters.KEY.COLUMN_DIMENSIONS))[0], 23, seed));

=======
            ((int[])parameters.getParameterByKey(Parameters.KEY.COLUMN_DIMENSIONS))[0], 23, seed));
        
>>>>>>> 66c98ed1
        // Instead of implementing the Python "shuffle" method, just use the exact output
        Integer[] shuffledNums = new Integer[]{
                80, 59, 19, 9, 48, 97, 83, 90, 51, 16, 27, 18, 2, 42, 95,
                57, 26, 21, 84, 88, 41, 13, 40, 43, 71, 99, 92, 32, 11, 91,
                73, 86, 39, 56, 8, 60, 53, 65, 25, 33, 4, 66, 12, 14, 31,
                58, 72, 55, 10, 22, 15, 94, 49, 81, 79, 98, 5, 1, 20, 70,
                35, 87, 24, 78, 37, 38, 67, 34, 17, 0, 85, 96, 54, 29, 77,
                74, 3, 50, 28, 89, 62, 6, 52, 45, 76, 30, 68, 47, 61, 82,
                46, 36, 44, 93, 7, 75, 69, 64, 23, 63};

        List<Integer> numberList = Arrays.asList(shuffledNums);
        List<Set<Integer>> sequence = sequenceMachine.generateFromNumbers(numberList);
        sequence.add(SequenceMachine.NONE);

        feedTM(sequence, true, 1);

        DetailedResults results = feedTM(sequence, false, 1);

        int count = 0;
        for (int i = 0; i < results.unpredictedActiveColumnsList.size(); i++) {
            if (results.unpredictedActiveColumnsList.get(0).iterator().hasNext()) {
                count += 1;
            }
        }
        assertEquals(0, count);

        for (int i = 1; i < results.predictedActiveColumnsList.size() - 1; i++) {
            assertEquals(23, results.predictedActiveColumnsList.get(i).size());
        }

        for (int i = 1; i < results.predictedInactiveColumnsList.size() - 1; i++) {
            assertTrue(results.predictedInactiveColumnsList.get(i).size() < 5);
        }
    }
}<|MERGE_RESOLUTION|>--- conflicted
+++ resolved
@@ -35,89 +35,80 @@
 import org.numenta.nupic.util.PatternMachine;
 import org.numenta.nupic.util.SequenceMachine;
 
-<<<<<<< HEAD
-import java.util.Arrays;
-import java.util.List;
-import java.util.Set;
-
-import static org.junit.Assert.assertEquals;
-import static org.junit.Assert.assertTrue;
-
-=======
->>>>>>> 66c98ed1
 
 /**
  * These tests ensure the most basic (first order) sequence learning mechanism is
  * working.
- * <p/>
+ *
  * Parameters: Use a "fast learning mode": initPerm should be greater than
  * connectedPerm and permanenceDec should be zero. With these settings sequences
  * should be learned in one pass:
- * <p/>
- * minThreshold = newSynapseCount
- * initialPermanence = 0.8
- * connectedPermanence = 0.7
- * permanenceDecrement = 0
- * permanenceIncrement = 0.4
- * <p/>
+ *
+ *   minThreshold = newSynapseCount
+ *   initialPermanence = 0.8
+ *   connectedPermanence = 0.7
+ *   permanenceDecrement = 0
+ *   permanenceIncrement = 0.4
+ *
  * Other Parameters:
- * columnDimensions = [100]
- * cellsPerColumn = 1
- * newSynapseCount = 11
- * activationThreshold = 8
- * <p/>
+ *   columnDimensions = [100]
+ *   cellsPerColumn = 1
+ *   newSynapseCount = 11
+ *   activationThreshold = 8
+
  * Note: this is not a high order sequence, so one cell per column is fine.
- * <p/>
+ *
  * Input Sequence: We train with M input sequences, each consisting of N random
  * patterns. Each pattern consists of a 2 bits on.
- * <p/>
+ *
  * Training: The TP is trained with P passes of the M sequences. There
  * should be a reset between sequences. The total number of iterations during
  * training is P*N*M.
- * <p/>
+ *
  * Testing: Run inference through the same set of sequences, with a reset before
  * each sequence. For each sequence the system should accurately predict the
  * pattern at the next time step up to and including the N-1'st pattern. The number
  * of predicted inactive cells at each time step should be reasonably low.
- * <p/>
+ *
  * We can also calculate the number of synapses that should be
  * learned. We raise an error if too many or too few were learned.
- * <p/>
+ *
  * B1) Basic sequence learner.  M=1, N=100, P=1.
- * <p/>
+ *
  * B2) Same as above, except P=2. Test that permanences go up and that no
  * additional synapses are learned. [TODO]
- * <p/>
+ *
  * B3) N=300, M=1, P=1. (See how high we can go with M) [TODO]
- * <p/>
+ *
  * B4) N=100, M=3, P=1. (See how high we can go with N*M) [TODO]
- * <p/>
+ *
  * B5) Like B1 but with cellsPerColumn = 4. First order sequences should still
  * work just fine. [TODO]
- * <p/>
+ *
  * B6) Like B1 but with slower learning. Set the following parameters differently:
- * <p/>
- * activationThreshold = newSynapseCount
- * minThreshold = activationThreshold
- * initialPerm = 0.2
- * connectedPerm = 0.7
- * permanenceInc = 0.2
- * <p/>
+ *
+ *     activationThreshold = newSynapseCount
+ *     minThreshold = activationThreshold
+ *     initialPerm = 0.2
+ *     connectedPerm = 0.7
+ *     permanenceInc = 0.2
+ *
  * Now we train the TP with the B1 sequence 4 times (P=4). This will increment
  * the permanences to be above 0.8 and at that point the inference will be correct.
  * This test will ensure the basic match function and segment activation rules are
  * working correctly. [TODO]
- * <p/>
+ *
  * B7) Like B6 but with 4 cells per column. Should still work. [TODO]
- * <p/>
+ *
  * B8) Like B6 but present the sequence less than 4 times: the inference should be
  * incorrect. [TODO]
- * <p/>
+ *
  * B9) Like B2, except that cells per column = 4. Should still add zero additional
  * synapses. [TODO]
- *
+ * 
  * @author Chetan Surpur
  * @author David Ray
+ * 
  * @see AbstractTemporalMemoryTest
  * @see BasicTemporalMemoryTest
  */
@@ -126,13 +117,8 @@
      * Basic static input for all tests in this class
      */
     private void defaultSetup() {
-<<<<<<< HEAD
-        parameters = Parameters.getAllDefaultParameters();
-        parameters.setParameterByKey(KEY.COLUMN_DIMENSIONS, new int[]{100});
-=======
         parameters = new Parameters();
         parameters.setParameterByKey(KEY.COLUMN_DIMENSIONS, new int[] { 100 });
->>>>>>> 66c98ed1
         parameters.setParameterByKey(KEY.CELLS_PER_COLUMN, 1);
         parameters.setParameterByKey(KEY.INITIAL_PERMANENCE, 0.8);
         parameters.setParameterByKey(KEY.CONNECTED_PERMANENCE, 0.7);
@@ -142,56 +128,51 @@
         parameters.setParameterByKey(KEY.PERMANENCE_DECREMENT, 0.0);
         parameters.setParameterByKey(KEY.ACTIVATION_THRESHOLD, 8);
     }
-
+    
     /**
      * Basic sequence learner.  M=1, N=100, P=1.
      */
     @Test
     public void testB1() {
         defaultSetup();
-
+        
         initTM();
-
+        
         int seed = 42;
         finishSetUp(new PatternMachine(
-<<<<<<< HEAD
-                ((int[])parameters.getParameterByKey(Parameters.KEY.COLUMN_DIMENSIONS))[0], 23, seed));
-
-=======
             ((int[])parameters.getParameterByKey(Parameters.KEY.COLUMN_DIMENSIONS))[0], 23, seed));
         
->>>>>>> 66c98ed1
         // Instead of implementing the Python "shuffle" method, just use the exact output
-        Integer[] shuffledNums = new Integer[]{
-                80, 59, 19, 9, 48, 97, 83, 90, 51, 16, 27, 18, 2, 42, 95,
-                57, 26, 21, 84, 88, 41, 13, 40, 43, 71, 99, 92, 32, 11, 91,
-                73, 86, 39, 56, 8, 60, 53, 65, 25, 33, 4, 66, 12, 14, 31,
-                58, 72, 55, 10, 22, 15, 94, 49, 81, 79, 98, 5, 1, 20, 70,
-                35, 87, 24, 78, 37, 38, 67, 34, 17, 0, 85, 96, 54, 29, 77,
-                74, 3, 50, 28, 89, 62, 6, 52, 45, 76, 30, 68, 47, 61, 82,
-                46, 36, 44, 93, 7, 75, 69, 64, 23, 63};
-
+        Integer[] shuffledNums = new Integer[] { 
+            80, 59, 19, 9, 48, 97, 83, 90, 51, 16, 27, 18, 2, 42, 95, 
+            57, 26, 21, 84, 88, 41, 13, 40, 43, 71, 99, 92, 32, 11, 91, 
+            73, 86, 39, 56, 8, 60, 53, 65, 25, 33, 4, 66, 12, 14, 31, 
+            58, 72, 55, 10, 22, 15, 94, 49, 81, 79, 98, 5, 1, 20, 70, 
+            35, 87, 24, 78, 37, 38, 67, 34, 17, 0, 85, 96, 54, 29, 77, 
+            74, 3, 50, 28, 89, 62, 6, 52, 45, 76, 30, 68, 47, 61, 82, 
+            46, 36, 44, 93, 7, 75, 69, 64, 23, 63 };
+        
         List<Integer> numberList = Arrays.asList(shuffledNums);
         List<Set<Integer>> sequence = sequenceMachine.generateFromNumbers(numberList);
         sequence.add(SequenceMachine.NONE);
-
+        
         feedTM(sequence, true, 1);
-
+        
         DetailedResults results = feedTM(sequence, false, 1);
-
+        
         int count = 0;
-        for (int i = 0; i < results.unpredictedActiveColumnsList.size(); i++) {
-            if (results.unpredictedActiveColumnsList.get(0).iterator().hasNext()) {
+        for(int i = 0;i < results.unpredictedActiveColumnsList.size();i++) {
+            if(results.unpredictedActiveColumnsList.get(0).iterator().hasNext()) {
                 count += 1;
             }
         }
         assertEquals(0, count);
-
-        for (int i = 1; i < results.predictedActiveColumnsList.size() - 1; i++) {
+        
+        for(int i = 1;i < results.predictedActiveColumnsList.size() - 1;i++) {
             assertEquals(23, results.predictedActiveColumnsList.get(i).size());
         }
-
-        for (int i = 1; i < results.predictedInactiveColumnsList.size() - 1; i++) {
+        
+        for(int i = 1;i < results.predictedInactiveColumnsList.size() - 1;i++) {
             assertTrue(results.predictedInactiveColumnsList.get(i).size() < 5);
         }
     }
