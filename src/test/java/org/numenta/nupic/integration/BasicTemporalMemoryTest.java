--- conflicted
+++ resolved
@@ -40,23 +40,18 @@
 
 /**
  * Basic {@link TemporalMemory} class
- *
+ * 
  * @author Chetan Surpur
  * @author David Ray
  */
 public class BasicTemporalMemoryTest extends AbstractTemporalMemoryTest {
-
+    
     /**
      * Basic static input for all tests in this class
      */
     private void defaultSetup() {
-<<<<<<< HEAD
-        parameters = Parameters.getAllDefaultParameters();
-        parameters.setParameterByKey(KEY.COLUMN_DIMENSIONS, new int[]{6});
-=======
         parameters = new Parameters();
         parameters.setParameterByKey(KEY.COLUMN_DIMENSIONS, new int[] { 6 });
->>>>>>> 66c98ed1
         parameters.setParameterByKey(KEY.CELLS_PER_COLUMN, 4);
         parameters.setParameterByKey(KEY.INITIAL_PERMANENCE, 0.3);
         parameters.setParameterByKey(KEY.CONNECTED_PERMANENCE, 0.5);
@@ -66,81 +61,81 @@
         parameters.setParameterByKey(KEY.PERMANENCE_DECREMENT, 0.05);
         parameters.setParameterByKey(KEY.ACTIVATION_THRESHOLD, 1);
     }
-
+    
     /**
      * Basic first order sequences
      */
     @Test
     public void testA() {
         defaultSetup();
-
+        
         //Basic first order sequences
         initTM();
-
-        assertEquals(0.05, connections.getPermanenceDecrement(), .001);
-        assertEquals(0.1, connections.getPermanenceIncrement(), .001);
-
+        
+        assertEquals(0.05, connections.getPermanenceDecrement(), .001);
+        assertEquals(0.1, connections.getPermanenceIncrement(), .001);
+        
         finishSetUp(new ConsecutivePatternMachine(6, 1));
-
-        List<Integer> input = Arrays.asList(new Integer[]{0, 1, 2, 3, -1});
+        
+        List<Integer> input = Arrays.asList(new Integer[] { 0, 1, 2, 3, -1 });
         sequence = sequenceMachine.generateFromNumbers(input);
-
+        
         DetailedResults detailedResults = feedTM(sequence, true, 1);
         assertEquals(0, detailedResults.predictedActiveColumnsList.get(3).size(), 0);
-
+        
         feedTM(sequence, true, 2);
-
+        
         detailedResults = feedTM(sequence, true, 1);
         assertEquals(1, detailedResults.predictedActiveColumnsList.get(3).size());
-
+        
         feedTM(sequence, true, 4);
-
+        
         detailedResults = feedTM(sequence, true, 1);
         assertEquals(1, detailedResults.predictedActiveColumnsList.get(3).size());
     }
-
+    
     /**
      * High order sequences in order
      */
     @Test
     public void testB() {
         defaultSetup();
-
-        initTM();
-
-        assertEquals(0.05, connections.getPermanenceDecrement(), .001);
-        assertEquals(0.1, connections.getPermanenceIncrement(), .001);
-
+        
+        initTM();
+        
+        assertEquals(0.05, connections.getPermanenceDecrement(), .001);
+        assertEquals(0.1, connections.getPermanenceIncrement(), .001);
+        
         finishSetUp(new ConsecutivePatternMachine(6, 1));
-
-        List<Integer> inputA = Arrays.asList(new Integer[]{0, 1, 2, 3, -1});
-        List<Integer> inputB = Arrays.asList(new Integer[]{4, 1, 2, 5, -1});
-
+        
+        List<Integer> inputA = Arrays.asList(new Integer[] { 0, 1, 2, 3, -1 });
+        List<Integer> inputB = Arrays.asList(new Integer[] { 4, 1, 2, 5, -1 });
+        
         List<Set<Integer>> sequenceA = sequenceMachine.generateFromNumbers(inputA);
         List<Set<Integer>> sequenceB = sequenceMachine.generateFromNumbers(inputB);
-
+        
         feedTM(sequenceA, true, 5);
-
+        
         DetailedResults detailedResults = feedTM(sequenceA, false, 1);
         assertEquals(1, detailedResults.predictedActiveColumnsList.get(3).size());
-
+        
         feedTM(sequenceB, true, 1);
         feedTM(sequenceB, true, 2);
         detailedResults = feedTM(sequenceB, false, 1);
         assertEquals(1, detailedResults.predictedActiveColumnsList.get(1).size());
-
+        
         feedTM(sequenceB, true, 3);
         detailedResults = feedTM(sequenceB, false, 1);
         assertEquals(1, detailedResults.predictedActiveColumnsList.get(2).size());
-
+        
         feedTM(sequenceB, true, 3);
         detailedResults = feedTM(sequenceB, false, 1);
         assertEquals(1, detailedResults.predictedActiveColumnsList.get(3).size());
-
+        
         detailedResults = feedTM(sequenceA, false, 1);
         assertEquals(1, detailedResults.predictedActiveColumnsList.get(3).size());
         assertEquals(1, detailedResults.predictedInactiveColumnsList.get(3).size());
-
+        
         feedTM(sequenceA, true, 10);
         assertEquals(1, detailedResults.predictedActiveColumnsList.get(3).size());
         /** TODO:   Requires some form of synaptic decay to forget the ABC=>Y
@@ -148,146 +143,146 @@
          * assertEquals(1, detailedResults.predictedInactiveColumnsList.get(3).size());
          */
     }
-
+    
     /**
      * High order sequences (alternating)
      */
     @Test
     public void testC() {
         defaultSetup();
-
-        initTM();
-
-        assertEquals(0.05, connections.getPermanenceDecrement(), .001);
-        assertEquals(0.1, connections.getPermanenceIncrement(), .001);
-
+        
+        initTM();
+        
+        assertEquals(0.05, connections.getPermanenceDecrement(), .001);
+        assertEquals(0.1, connections.getPermanenceIncrement(), .001);
+        
         finishSetUp(new ConsecutivePatternMachine(6, 1));
-
-        List<Integer> inputA = Arrays.asList(new Integer[]{0, 1, 2, 3, -1});
-        List<Integer> inputB = Arrays.asList(new Integer[]{4, 1, 2, 5, -1});
-
+        
+        List<Integer> inputA = Arrays.asList(new Integer[] { 0, 1, 2, 3, -1 });
+        List<Integer> inputB = Arrays.asList(new Integer[] { 4, 1, 2, 5, -1 });
+        
         List<Set<Integer>> sequence = sequenceMachine.generateFromNumbers(inputA);
         sequence.addAll(sequenceMachine.generateFromNumbers(inputB));
-
+        
         feedTM(sequence, true, 1);
         feedTM(sequence, true, 10);
-
+        
         DetailedResults detailedResults = feedTM(sequence, false, 1);
         //TODO: Requires some form of synaptic decay to forget the
         //      ABC=>Y and XBC=>D transitions that are initially formed
         assertEquals(1, detailedResults.predictedActiveColumnsList.get(3).size());
         assertEquals(1, detailedResults.predictedInactiveColumnsList.get(8).size());
     }
-
+    
     /**
      * Endlessly repeating sequence of 2 elements
      */
     @Test
     public void testD() {
         defaultSetup();
-        parameters.setColumnDimensions(new int[]{2});
-
-        initTM();
-
-        assertEquals(0.05, connections.getPermanenceDecrement(), .001);
-        assertEquals(0.1, connections.getPermanenceIncrement(), .001);
-        assertTrue(Arrays.equals(new int[]{2}, connections.getColumnDimensions()));
-
+        parameters.setColumnDimensions(new int[] { 2 });
+        
+        initTM();
+        
+        assertEquals(0.05, connections.getPermanenceDecrement(), .001);
+        assertEquals(0.1, connections.getPermanenceIncrement(), .001);
+        assertTrue(Arrays.equals(new int[] { 2 }, connections.getColumnDimensions()));
+        
         finishSetUp(new ConsecutivePatternMachine(2, 1));
-
+        
         List<Set<Integer>> sequence = sequenceMachine.generateFromNumbers(
-                Arrays.asList(new Integer[]{0, 1}));
-
-        for (int i = 0; i < 7; i++) {
-            feedTM(sequence, true, 1);
-        }
-
+            Arrays.asList(new Integer[] { 0, 1 }));
+        
+        for(int i = 0;i < 7;i++) {
+            feedTM(sequence, true, 1);
+        }
+        
         feedTM(sequence, true, 50);
     }
-
+    
     /**
      * Endlessly repeating sequence of 2 elements with maxNewSynapseCount=1
      */
     @Test
     public void testE() {
         defaultSetup();
-        parameters.setColumnDimensions(new int[]{2});
+        parameters.setColumnDimensions(new int[] { 2 });
         parameters.setMaxNewSynapseCount(1);
         parameters.setCellsPerColumn(10);
-
-        initTM();
-
-        assertEquals(0.05, connections.getPermanenceDecrement(), .001);
-        assertEquals(0.1, connections.getPermanenceIncrement(), .001);
-        assertTrue(Arrays.equals(new int[]{2}, connections.getColumnDimensions()));
-
+        
+        initTM();
+        
+        assertEquals(0.05, connections.getPermanenceDecrement(), .001);
+        assertEquals(0.1, connections.getPermanenceIncrement(), .001);
+        assertTrue(Arrays.equals(new int[] { 2 }, connections.getColumnDimensions()));
+        
         finishSetUp(new ConsecutivePatternMachine(2, 1));
-
+        
         List<Set<Integer>> sequence = sequenceMachine.generateFromNumbers(
-                Arrays.asList(new Integer[]{0, 1}));
-
-        for (int i = 0; i < 7; i++) {
-            feedTM(sequence, true, 1);
-        }
-
+            Arrays.asList(new Integer[] { 0, 1 }));
+        
+        for(int i = 0;i < 7;i++) {
+            feedTM(sequence, true, 1);
+        }
+        
         DetailedResults results = feedTM(sequence, true, 100);
         assertEquals(200, results.predictedActiveColumnsList.size());
         assertEquals(200, results.predictedInactiveColumnsList.size());
     }
-
+    
     /**
      * Long repeating sequence with novel pattern at the end
      */
     @Test
     public void testF() {
         defaultSetup();
-        parameters.setColumnDimensions(new int[]{3});
-
-        initTM();
-
-        assertTrue(Arrays.equals(new int[]{3}, connections.getColumnDimensions()));
-
+        parameters.setColumnDimensions(new int[] { 3 });
+        
+        initTM();
+        
+        assertTrue(Arrays.equals(new int[] { 3 }, connections.getColumnDimensions()));
+        
         finishSetUp(new ConsecutivePatternMachine(3, 1));
-
+        
         List<Set<Integer>> sequence = sequenceMachine.generateFromNumbers(
-                Arrays.asList(new Integer[]{0, 1}));
-        for (int i = 0; i < 9; i++) {
+            Arrays.asList(new Integer[] { 0, 1 }));
+        for(int i = 0;i < 9;i++) {
             sequence.addAll(sequenceMachine.generateFromNumbers(
-                    Arrays.asList(new Integer[]{0, 1})));
-        }
-
+                Arrays.asList(new Integer[] { 0, 1 })));
+        }
+        
         sequence.add(patternMachine.get(2));
         sequence.add(SequenceMachine.NONE);
-
-        for (int i = 0; i < 4; i++) {
-            feedTM(sequence, true, 1);
-        }
-
+        
+        for(int i = 0;i < 4;i++) {
+            feedTM(sequence, true, 1);
+        }
+        
         feedTM(sequence, true, 10);
     }
-
+    
     /**
      * A single endlessly repeating pattern
      */
     @Test
     public void testG() {
         defaultSetup();
-        parameters.setColumnDimensions(new int[]{1});
-
-        initTM();
-
-        assertTrue(Arrays.equals(new int[]{1}, connections.getColumnDimensions()));
-
+        parameters.setColumnDimensions(new int[] { 1 });
+        
+        initTM();
+        
+        assertTrue(Arrays.equals(new int[] { 1 }, connections.getColumnDimensions()));
+        
         finishSetUp(new ConsecutivePatternMachine(1, 1));
-
+        
         List<Set<Integer>> sequence = new ArrayList<Set<Integer>>();
         sequence.add(patternMachine.get(0));
-
-        for (int i = 0; i < 4; i++) {
-            feedTM(sequence, true, 1);
-        }
-
-        for (int i = 0; i < 2; i++) {
+        
+        for(int i = 0;i < 4;i++) {
+            feedTM(sequence, true, 1);
+        }
+        
+        for(int i = 0;i < 2;i++) {
             feedTM(sequence, true, 10);
         }
     }
