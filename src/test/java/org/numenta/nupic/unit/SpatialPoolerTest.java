/* ---------------------------------------------------------------------
 * Numenta Platform for Intelligent Computing (NuPIC)
 * Copyright (C) 2014, Numenta, Inc.  Unless you have an agreement
 * with Numenta, Inc., for a separate license for this software code, the
 * following terms and conditions apply:
 *
 * This program is free software: you can redistribute it and/or modify
 * it under the terms of the GNU General Public License version 3 as
 * published by the Free Software Foundation.
 *
 * This program is distributed in the hope that it will be useful,
 * but WITHOUT ANY WARRANTY; without even the implied warranty of
 * MERCHANTABILITY or FITNESS FOR A PARTICULAR PURPOSE.
 * See the GNU General Public License for more details.
 *
 * You should have received a copy of the GNU General Public License
 * along with this program.  If not, see http://www.gnu.org/licenses.
 *
 * http://numenta.org/licenses/
 * ---------------------------------------------------------------------
 */
package org.numenta.nupic.unit;

import static org.junit.Assert.assertEquals;
import static org.junit.Assert.assertFalse;
import static org.junit.Assert.assertTrue;
import gnu.trove.list.array.TIntArrayList;
import gnu.trove.set.hash.TIntHashSet;

import java.util.EnumMap;

import org.junit.Test;
import org.numenta.nupic.data.ArrayUtils;
import org.numenta.nupic.data.SparseBinaryMatrix;
import org.numenta.nupic.research.Parameters;
import org.numenta.nupic.research.Parameters.KEY;
import org.numenta.nupic.research.SpatialLattice;
import org.numenta.nupic.research.SpatialPooler;

public class SpatialPoolerTest {
    private Parameters parameters;
    private SpatialPooler sp;
    private SpatialLattice mem;
    
    public void defaultSetup() {
        parameters = new Parameters();
        EnumMap<Parameters.KEY, Object> p = parameters.getMap();
        p.put(KEY.INPUT_DIMENSIONS, new int[] { 9 });
        p.put(KEY.COLUMN_DIMENSIONS, new int[] { 5 });
        p.put(KEY.POTENTIAL_RADIUS, 3);
        p.put(KEY.POTENTIAL_PCT, 0.5);
        p.put(KEY.GLOBAL_INHIBITIONS, false);
        p.put(KEY.LOCAL_AREA_DENSITY, -1.0);
        p.put(KEY.NUM_ACTIVE_COLUMNS_PER_INH_AREA, 3);
<<<<<<< HEAD
        p.put(KEY.STIMULUS_THRESHOLD, 0.0);
=======
        p.put(KEY.STIMULUS_THRESHOLD, 1.0);
>>>>>>> 7ec9ab88
        p.put(KEY.SYN_PERM_INACTIVE_DEC, 0.01);
        p.put(KEY.SYN_PERM_ACTIVE_INC, 0.1);
        p.put(KEY.SYN_PERM_CONNECTED, 0.1);
        p.put(KEY.MIN_PCT_OVERLAP_DUTY_CYCLE, 0.1);
        p.put(KEY.MIN_PCT_ACTIVE_DUTY_CYCLE, 0.1);
        p.put(KEY.DUTY_CYCLE_PERIOD, 10);
        p.put(KEY.MAX_BOOST, 10.0);
        p.put(KEY.SEED, 42);
        p.put(KEY.SP_VERBOSITY, 0);
    }
    
    private void initSP() {
        sp = new SpatialPooler();
        mem = new SpatialLattice(parameters);
    }
    
    @Test
    public void confirmSPConstruction() {
        defaultSetup();
        
        initSP();
        
        assertEquals(9, mem.getInputDimensions()[0]);
        assertEquals(5, mem.getColumnDimensions()[0]);
        assertEquals(3, mem.getPotentialRadius());
        assertEquals(0.5, mem.getPotentialPct(), 0);
        assertEquals(false, mem.getGlobalInhibition());
        assertEquals(-1.0, mem.getLocalAreaDensity(), 0);
        assertEquals(3, mem.getNumActiveColumnsPerInhArea(), 0);
<<<<<<< HEAD
        assertEquals(1, mem.getStimulusThreshold(), 1);
        assertEquals(0.01, mem.getSynPermInactiveDec(), 0);
        assertEquals(0.1, mem.getSynPermActiveInc(), 0);
        assertEquals(0.1, mem.getSynPermConnected(), 0);
        assertEquals(0.1, mem.getMinPctOverlapDutyCycles(), 0);
        assertEquals(0.1, mem.getMinPctActiveDutyCycles(), 0);
=======
        assertEquals(1, mem.getStimulusThreshold(), 0);
        assertEquals(0.01, mem.getSynPermInactiveDec(), 0);
        assertEquals(0.1, mem.getSynPermActiveInc(), 0);
        assertEquals(0.1, mem.getSynPermConnected(), 0);
        assertEquals(0.1, mem.getMinPctOverlapDutyCycle(), 0);
        assertEquals(0.1, mem.getMinPctActiveDutyCycle(), 0);
>>>>>>> 7ec9ab88
        assertEquals(10, mem.getDutyCyclePeriod(), 0);
        assertEquals(10.0, mem.getMaxBoost(), 0);
        assertEquals(42, mem.getSeed());
        assertEquals(0, mem.getSpVerbosity());
        
        assertEquals(9, mem.getNumInputs());
        assertEquals(5, mem.getNumColumns());
    }
    
    /**
     * As coded in the Python test
     */
    @Test
    public void testGetNeighborsND() {
        //This setup isn't relevant to this test
        defaultSetup();
        parameters.setInputDimensions(new int[] { 9, 5 });
        parameters.setColumnDimensions(new int[] { 5, 5 });
        initSP();
        
        ////////////////////// Test not part of Python port /////////////////////
        int[] result = SpatialPooler.getNeighborsND(mem, 2, 3, true).toArray();
        int[] expected = new int[] { 
            0, 1, 3, 4, 5, 6, 7, 8, 9, 10, 11, 12, 
            13, 14, 15, 16, 17, 18, 19, 30, 31, 32, 33, 
            34, 35, 36, 37, 38, 39, 40, 41, 42, 43, 44 
        };
        for(int i = 0;i < result.length;i++) {
            assertEquals(expected[i], result[i]);
        }
        /////////////////////////////////////////////////////////////////////////
        
        defaultSetup();
        int[] dimensions = new int[] { 5, 7, 2 };
        parameters.setInputDimensions(dimensions);
        parameters.setColumnDimensions(dimensions);
        initSP();
        int radius = 1;
        int x = 1;
        int y = 3;
        int z = 2;
        int columnIndex = mem.getInputMatrix().computeIndex(new int[] { z, y, x });
        int[] neighbors = SpatialPooler.getNeighborsND(mem, columnIndex, radius, true).toArray();
        String expect = "[18, 19, 20, 21, 22, 23, 32, 33, 34, 36, 37, 46, 47, 48, 49, 50, 51]";
        assertEquals(expect, ArrayUtils.print1DArray(neighbors));
        
        /////////////////////////////////////////
        
        defaultSetup();
        dimensions = new int[] { 5, 7, 9 };
        parameters.setInputDimensions(dimensions);
        parameters.setColumnDimensions(dimensions);
        initSP();
        radius = 3;
        x = 0;
        y = 0;
        z = 3;
        columnIndex = mem.getInputMatrix().computeIndex(new int[] { z, y, x });
        neighbors = SpatialPooler.getNeighborsND(mem, columnIndex, radius, true).toArray();
        expect = "[0, 1, 2, 3, 6, 7, 8, 9, 10, 11, 12, 15, 16, 17, 18, 19, 20, 21, 24, 25, 26, "
                + "27, 28, 29, 30, 33, 34, 35, 36, 37, 38, 39, 42, 43, 44, 45, 46, 47, 48, 51, "
                + "52, 53, 54, 55, 56, 57, 60, 61, 62, 63, 64, 65, 66, 69, 70, 71, 72, 73, 74, "
                + "75, 78, 79, 80, 81, 82, 83, 84, 87, 88, 89, 90, 91, 92, 93, 96, 97, 98, 99, "
                + "100, 101, 102, 105, 106, 107, 108, 109, 110, 111, 114, 115, 116, 117, 118, 119, "
                + "120, 123, 124, 125, 126, 127, 128, 129, 132, 133, 134, 135, 136, 137, 138, 141, "
                + "142, 143, 144, 145, 146, 147, 150, 151, 152, 153, 154, 155, 156, 159, 160, 161, "
                + "162, 163, 164, 165, 168, 169, 170, 171, 172, 173, 174, 177, 178, 179, 180, 181, "
                + "182, 183, 186, 187, 188, 190, 191, 192, 195, 196, 197, 198, 199, 200, 201, 204, "
                + "205, 206, 207, 208, 209, 210, 213, 214, 215, 216, 217, 218, 219, 222, 223, 224, "
                + "225, 226, 227, 228, 231, 232, 233, 234, 235, 236, 237, 240, 241, 242, 243, 244, "
                + "245, 246, 249, 250, 251, 252, 253, 254, 255, 258, 259, 260, 261, 262, 263, 264, "
                + "267, 268, 269, 270, 271, 272, 273, 276, 277, 278, 279, 280, 281, 282, 285, 286, "
                + "287, 288, 289, 290, 291, 294, 295, 296, 297, 298, 299, 300, 303, 304, 305, 306, "
                + "307, 308, 309, 312, 313, 314]";
        assertEquals(expect, ArrayUtils.print1DArray(neighbors));
        
        /////////////////////////////////////////
        
        defaultSetup();
        dimensions = new int[] { 5, 10, 7, 6 };
        parameters.setInputDimensions(dimensions);
        parameters.setColumnDimensions(dimensions);
        initSP();
        radius = 4;
        int w = 2;
        x = 5;
        y = 6;
        z = 2;
        columnIndex = mem.getInputMatrix().computeIndex(new int[] { z, y, x, w });
        neighbors = SpatialPooler.getNeighborsND(mem, columnIndex, radius, true).toArray();
        
        TIntHashSet trueNeighbors = new TIntHashSet();
        for(int i = -radius;i <= radius;i++) {
            for(int j = -radius;j <= radius;j++) {
                for(int k = -radius;k <= radius;k++) {
                    for(int m = -radius;m <= radius;m++) {
                        int zprime = (int)ArrayUtils.positiveRemainder((z + i), dimensions[0]);
                        int yprime = (int)ArrayUtils.positiveRemainder((y + j), dimensions[1]);
                        int xprime = (int)ArrayUtils.positiveRemainder((x + k), dimensions[2]);
                        int wprime = (int)ArrayUtils.positiveRemainder((w + m), dimensions[3]);
                        trueNeighbors.add(mem.getInputMatrix().computeIndex(new int[] { zprime, yprime, xprime, wprime }));
                    }
                }
            }
        }
        trueNeighbors.remove(columnIndex);
        int[] tneighbors = ArrayUtils.unique(trueNeighbors.toArray());
        assertEquals(ArrayUtils.print1DArray(tneighbors), ArrayUtils.print1DArray(neighbors));
        
        /////////////////////////////////////////
        //Tests from getNeighbors1D from Python unit test
        defaultSetup();
        dimensions = new int[] { 8 };
        parameters.setInputDimensions(dimensions);
        initSP();
        SparseBinaryMatrix sbm = (SparseBinaryMatrix)mem.getInputMatrix();
        sbm.set(new int[] { 2, 4 }, new int[] { 1, 1 });
        radius = 1;
        columnIndex = 3;
        int[] mask = SpatialPooler.getNeighborsND(mem, columnIndex, radius, true).toArray();
        TIntArrayList msk = new TIntArrayList(mask);
        TIntArrayList neg = new TIntArrayList(ArrayUtils.range(0, dimensions[0]));
        neg.removeAll(msk);
        assertTrue(sbm.all(mask));
        assertFalse(sbm.any(neg));
        
        //////
        defaultSetup();
        dimensions = new int[] { 8 };
        parameters.setInputDimensions(dimensions);
        initSP();
        sbm = (SparseBinaryMatrix)mem.getInputMatrix();
        sbm.set(new int[] { 1, 2, 4, 5 }, new int[] { 1, 1, 1, 1 });
        radius = 2;
        columnIndex = 3;
        mask = SpatialPooler.getNeighborsND(mem, columnIndex, radius, true).toArray();
        msk = new TIntArrayList(mask);
        neg = new TIntArrayList(ArrayUtils.range(0, dimensions[0]));
        neg.removeAll(msk);
        assertTrue(sbm.all(mask));
        assertFalse(sbm.any(neg));
        
        //Wrap around
        defaultSetup();
        dimensions = new int[] { 8 };
        parameters.setInputDimensions(dimensions);
        initSP();
        sbm = (SparseBinaryMatrix)mem.getInputMatrix();
        sbm.set(new int[] { 1, 2, 6, 7 }, new int[] { 1, 1, 1, 1 });
        radius = 2;
        columnIndex = 0;
        mask = SpatialPooler.getNeighborsND(mem, columnIndex, radius, true).toArray();
        msk = new TIntArrayList(mask);
        neg = new TIntArrayList(ArrayUtils.range(0, dimensions[0]));
        neg.removeAll(msk);
        assertTrue(sbm.all(mask));
        assertFalse(sbm.any(neg));
        
        //Radius too big
        defaultSetup();
        dimensions = new int[] { 8 };
        parameters.setInputDimensions(dimensions);
        initSP();
        sbm = (SparseBinaryMatrix)mem.getInputMatrix();
        sbm.set(new int[] { 0, 1, 2, 3, 4, 5, 7 }, new int[] { 1, 1, 1, 1, 1, 1, 1 });
        radius = 20;
        columnIndex = 6;
        mask = SpatialPooler.getNeighborsND(mem, columnIndex, radius, true).toArray();
        msk = new TIntArrayList(mask);
        neg = new TIntArrayList(ArrayUtils.range(0, dimensions[0]));
        neg.removeAll(msk);
        assertTrue(sbm.all(mask));
        assertFalse(sbm.any(neg));
        
        //These are all the same tests from 2D
        defaultSetup();
        dimensions = new int[] { 6, 5 };
        parameters.setInputDimensions(dimensions);
        parameters.setColumnDimensions(dimensions);
        initSP();
        sbm = (SparseBinaryMatrix)mem.getInputMatrix();
        int[][] input = new int[][] { {0, 0, 0, 0, 0},
                                  {0, 0, 0, 0, 0},
                                  {0, 1, 1, 1, 0},
                                  {0, 1, 0, 1, 0},
                                  {0, 1, 1, 1, 0},
                                  {0, 0, 0, 0, 0}};
        for(int i = 0;i < input.length;i++) {
            for(int j = 0;j < input[i].length;j++) {
                if(input[i][j] == 1) 
                    sbm.set(sbm.computeIndex(new int[] { i, j }), 1);
            }
        }
        radius = 1;
        columnIndex = 3*5 + 2;
        mask = SpatialPooler.getNeighborsND(mem, columnIndex, radius, true).toArray();
        msk = new TIntArrayList(mask);
        neg = new TIntArrayList(ArrayUtils.range(0, dimensions[0]));
        neg.removeAll(msk);
        assertTrue(sbm.all(mask));
        assertFalse(sbm.any(neg));
        
        ////////
        defaultSetup();
        dimensions = new int[] { 6, 5 };
        parameters.setInputDimensions(dimensions);
        parameters.setColumnDimensions(dimensions);
        initSP();
        sbm = (SparseBinaryMatrix)mem.getInputMatrix();
        input = new int[][] { {0, 0, 0, 0, 0},
                              {1, 1, 1, 1, 1},
                              {1, 1, 1, 1, 1},
                              {1, 1, 0, 1, 1},
                              {1, 1, 1, 1, 1},
                              {1, 1, 1, 1, 1}};
        for(int i = 0;i < input.length;i++) {
            for(int j = 0;j < input[i].length;j++) {
                if(input[i][j] == 1) 
                    sbm.set(sbm.computeIndex(new int[] { i, j }), 1);
            }
        }
        radius = 2;
        columnIndex = 3*5 + 2;
        mask = SpatialPooler.getNeighborsND(mem, columnIndex, radius, true).toArray();
        msk = new TIntArrayList(mask);
        neg = new TIntArrayList(ArrayUtils.range(0, dimensions[0]));
        neg.removeAll(msk);
        assertTrue(sbm.all(mask));
        assertFalse(sbm.any(neg));
        
        //Radius too big
        defaultSetup();
        dimensions = new int[] { 6, 5 };
        parameters.setInputDimensions(dimensions);
        parameters.setColumnDimensions(dimensions);
        initSP();
        sbm = (SparseBinaryMatrix)mem.getInputMatrix();
        input = new int[][] { {1, 1, 1, 1, 1},
                              {1, 1, 1, 1, 1},
                              {1, 1, 1, 1, 1},
                              {1, 1, 0, 1, 1},
                              {1, 1, 1, 1, 1},
                              {1, 1, 1, 1, 1}};
        for(int i = 0;i < input.length;i++) {
            for(int j = 0;j < input[i].length;j++) {
                if(input[i][j] == 1) 
                    sbm.set(sbm.computeIndex(new int[] { i, j }), 1);
            }
        }
        radius = 7;
        columnIndex = 3*5 + 2;
        mask = SpatialPooler.getNeighborsND(mem, columnIndex, radius, true).toArray();
        msk = new TIntArrayList(mask);
        neg = new TIntArrayList(ArrayUtils.range(0, dimensions[0]));
        neg.removeAll(msk);
        assertTrue(sbm.all(mask));
        assertFalse(sbm.any(neg));
        
        //Wrap-around
        defaultSetup();
        dimensions = new int[] { 6, 5 };
        parameters.setInputDimensions(dimensions);
        parameters.setColumnDimensions(dimensions);
        initSP();
        sbm = (SparseBinaryMatrix)mem.getInputMatrix();
        input = new int[][] { {1, 0, 0, 1, 1},
                              {0, 0, 0, 0, 0},
                              {0, 0, 0, 0, 0},
                              {0, 0, 0, 0, 0},
                              {1, 0, 0, 1, 1},
                              {1, 0, 0, 1, 0}};
        for(int i = 0;i < input.length;i++) {
            for(int j = 0;j < input[i].length;j++) {
                if(input[i][j] == 1) 
                    sbm.set(sbm.computeIndex(new int[] { i, j }), 1);
            }
        }
        radius = 1;
        columnIndex = sbm.getMaxIndex();
        mask = SpatialPooler.getNeighborsND(mem, columnIndex, radius, true).toArray();
        msk = new TIntArrayList(mask);
        neg = new TIntArrayList(ArrayUtils.range(0, dimensions[0]));
        neg.removeAll(msk);
        assertTrue(sbm.all(mask));
        assertFalse(sbm.any(neg));
    }

<<<<<<< HEAD
    /**
     * Checks that feeding in the same input vector leads to polarized
     * permanence values: either zeros or ones, but no fractions
     */
=======
>>>>>>> 7ec9ab88
    @Test
    public void testCompute1() {
        defaultSetup();
        parameters.setPotentialRadius(5);
        initSP();
    }

}<|MERGE_RESOLUTION|>--- conflicted
+++ resolved
@@ -52,11 +52,7 @@
         p.put(KEY.GLOBAL_INHIBITIONS, false);
         p.put(KEY.LOCAL_AREA_DENSITY, -1.0);
         p.put(KEY.NUM_ACTIVE_COLUMNS_PER_INH_AREA, 3);
-<<<<<<< HEAD
-        p.put(KEY.STIMULUS_THRESHOLD, 0.0);
-=======
         p.put(KEY.STIMULUS_THRESHOLD, 1.0);
->>>>>>> 7ec9ab88
         p.put(KEY.SYN_PERM_INACTIVE_DEC, 0.01);
         p.put(KEY.SYN_PERM_ACTIVE_INC, 0.1);
         p.put(KEY.SYN_PERM_CONNECTED, 0.1);
@@ -86,21 +82,12 @@
         assertEquals(false, mem.getGlobalInhibition());
         assertEquals(-1.0, mem.getLocalAreaDensity(), 0);
         assertEquals(3, mem.getNumActiveColumnsPerInhArea(), 0);
-<<<<<<< HEAD
         assertEquals(1, mem.getStimulusThreshold(), 1);
         assertEquals(0.01, mem.getSynPermInactiveDec(), 0);
         assertEquals(0.1, mem.getSynPermActiveInc(), 0);
         assertEquals(0.1, mem.getSynPermConnected(), 0);
         assertEquals(0.1, mem.getMinPctOverlapDutyCycles(), 0);
         assertEquals(0.1, mem.getMinPctActiveDutyCycles(), 0);
-=======
-        assertEquals(1, mem.getStimulusThreshold(), 0);
-        assertEquals(0.01, mem.getSynPermInactiveDec(), 0);
-        assertEquals(0.1, mem.getSynPermActiveInc(), 0);
-        assertEquals(0.1, mem.getSynPermConnected(), 0);
-        assertEquals(0.1, mem.getMinPctOverlapDutyCycle(), 0);
-        assertEquals(0.1, mem.getMinPctActiveDutyCycle(), 0);
->>>>>>> 7ec9ab88
         assertEquals(10, mem.getDutyCyclePeriod(), 0);
         assertEquals(10.0, mem.getMaxBoost(), 0);
         assertEquals(42, mem.getSeed());
@@ -388,13 +375,10 @@
         assertFalse(sbm.any(neg));
     }
 
-<<<<<<< HEAD
     /**
      * Checks that feeding in the same input vector leads to polarized
      * permanence values: either zeros or ones, but no fractions
      */
-=======
->>>>>>> 7ec9ab88
     @Test
     public void testCompute1() {
         defaultSetup();
